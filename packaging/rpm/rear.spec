%define rpmrelease %{nil}
%define debug_package %{nil}

### Work-around the fact that openSUSE/SLES _always_ defined both :-/
%if 0%{?sles_version} == 0
%undefine sles_version
%endif

Summary: Relax-and-Recover is a Linux disaster recovery and system migration tool
Name: rear
Version: 2.7
Release: 1%{?rpmrelease}%{?dist}
# Since some time the license value 'GPLv3' causes build failures in the openSUSE Build Service
# cf. https://github.com/rear/rear/issues/2289#issuecomment-559713101
# so we use now 'GPL-3.0' that is known to work (at least for now) according to
# https://github.com/rear/rear/issues/2289#issuecomment-576625186
License: GPL-3.0
Group: Applications/File
URL: http://relax-and-recover.org/

# as GitHub stopped with download section we need to go back to Sourceforge for downloads
Source: https://sourceforge.net/projects/rear/files/rear/%{version}/rear-%{version}.tar.gz

# BuildRoot: is required for SLES 11 and RHEL/CentOS 5 builds on openSUSE Build Service (#2135)
BuildRoot: %(mktemp -ud %{_tmppath}/%{name}-%{version}-%{release}-XXXXXX)

# rear contains only bash scripts plus documentation so that on first glance it could be "BuildArch: noarch"
# but actually it is not "noarch" because it only works on those architectures that are explicitly supported.
# Of course the rear bash scripts can be installed on any architecture just as any binaries can be installed on any architecture.
# But the meaning of architecture dependent packages should be on what architectures they will work.
# Therefore only those architectures that are actually supported are explicitly listed.
# This avoids that rear can be "just installed" on architectures that are actually not supported (e.g. ARM or IBM z Systems):
ExclusiveArch: %ix86 x86_64 ppc ppc64 ppc64le ia64
# Furthermore for some architectures it requires architecture dependent packages (like syslinux for x86 and x86_64)
# so that rear must be architecture dependent because ifarch conditions never match in case of "BuildArch: noarch"
# see the GitHub issue https://github.com/rear/rear/issues/629
%ifarch %ix86 x86_64
Requires: syslinux
%endif
# In the end this should tell the user that rear is known to work only on ix86 x86_64 ppc ppc64 ppc64le ia64
# and on ix86 x86_64 syslinux is explicitly required to make the bootable ISO image
# (in addition to the default installed bootloader grub2) while on ppc ppc64 the
# default installed bootloader yaboot is also used to make the bootable ISO image.

<<<<<<< HEAD
# Needed for Packit builds,
# see https://github.com/rear/rear/pull/2816
=======
>>>>>>> e0ccb8e3
BuildRequires: make

### Mandatory dependencies on all distributions:
Requires: binutils
Requires: ethtool
Requires: gzip
Requires: iputils
Requires: parted
Requires: tar
Requires: openssl
Requires: gawk
Requires: attr
Requires: bc

### Non-mandatory dependencies should be specified as RPM weak dependency via
### Recommends: RPM_package_name
### because missing RPM Recommends do not cause hard errors during installation
### and using Recommends instead of Requires has the additional advantage
### that the user can use ReaR without unneeded hard requirements when
### he does not use functionality in ReaR that uses the hard requirements
### e.g. when he does not need genisoimage or mkisofs to make an ISO image
### (i.e. when he does not use "OUTPUT=ISO"), cf.
### https://github.com/rear/rear/issues/2289
### When particular functionality in ReaR requires certain programs
### those programs need to be specified in the ReaR scripts in the
### REQUIRED_PROGS config array but not here in the RPM spec file.

### If you require NFS, you may need the below packages
#Requires: nfsclient portmap rpcbind

### We drop LSB requirements because it pulls in too many dependencies
### The OS is hardcoded in /etc/rear/os.conf instead
#Requires: redhat-lsb

### Required for Bacula/MySQL support
#Requires: bacula-mysql

### Required for OBDR
#Requires: lsscsi sg3_utils

### Optional requirement
#Requires: cfg2html

%if %{?suse_version:1}0
Requires: iproute2
### Since SLES11 there is an extra nfs-client package:
Recommends: nfs-client
### In SLES11 and SLES12 there is
### /usr/bin/genisoimage provided by the genisoimage RPM and there is
### /usr/bin/mkisofs provided by the cdrkit-cdrtools-compat RPM and
### both RPMs are installed by default.
### In openSUSE Leap 15.0 and SLES15 there is (at least by default)
### no longer /usr/bin/genisoimage but there is
### only /usr/bin/mkisofs provided by the mkisofs RPM
### so we recommend all of them to get any of them if available:
Recommends: cdrkit-cdrtools-compat
Recommends: genisoimage
Recommends: mkisofs
%endif

%if %{?mandriva_version:1}0
Requires: iproute2
### Mandriva switched from 2008 away from mkisofs,
### and as a specialty call the package cdrkit-genisoimage!
%if 0%{?mandriva_version} >= 2008
Requires: cdrkit-genisoimage
%else
Requires: mkisofs
%endif
#Requires: lsb
%endif

### On RHEL/Fedora the genisoimage packages provides mkisofs
%if %{?centos_version:1}%{?fedora:1}%{?rhel_version:1}0
Requires: iproute
#Requires: mkisofs
Requires: genisoimage
#Requires: redhat-lsb
%endif

# Note that CentOS also has rhel defined so there is no need to use centos
%if 0%{?rhel}
Requires: util-linux
%endif

%description
Relax-and-Recover is the leading Open Source disaster recovery and system
migration solution. It comprises of a modular
frame-work and ready-to-go workflows for many common situations to produce
a bootable image and restore from backup using this image. As a benefit,
it allows to restore to different hardware and can therefore be used as
a migration tool as well.

Currently Relax-and-Recover supports various boot media (incl. ISO, PXE,
OBDR tape, USB or eSATA storage), a variety of network protocols (incl.
sftp, ftp, http, nfs, cifs) as well as a multitude of backup strategies
(incl.  IBM TSM, MircroFocus Data Protector, Symantec NetBackup, EMC NetWorker,
Bacula, Bareos, BORG, Duplicity, rsync).

Relax-and-Recover was designed to be easy to set up, requires no maintenance
and is there to assist when disaster strikes. Its setup-and-forget nature
removes any excuse for not having a disaster recovery solution implemented.

Professional services and support are available.

%pre
if [ $1 -gt 1 ] ; then
# during upgrade remove obsolete directories
%{__rm} -rf %{_datadir}/rear/output/NETFS
fi

%prep
%setup -q

%build

%install
%{__rm} -rf %{buildroot}
%{__make} install DESTDIR="%{buildroot}"

%check
%{__make} validate

%files
# defattr: is required for SLES 11 and RHEL/CentOS 5 builds on openSUSE Build Service (#2135)
%defattr(-, root, root, 0755)
%doc MAINTAINERS COPYING README.adoc doc/*.txt
%doc %{_mandir}/man8/rear.8*
%config(noreplace) %{_sysconfdir}/rear/
%config(noreplace) %{_sysconfdir}/rear/cert/
%{_datadir}/rear/
%{_localstatedir}/lib/rear/
%{_sbindir}/rear

%changelog
* Thu Jul 30 2015 Johannes Meixner <jsmeix@suse.de>
- For a changelog see the rear-release-notes.txt file.
<|MERGE_RESOLUTION|>--- conflicted
+++ resolved
@@ -42,11 +42,6 @@
 # (in addition to the default installed bootloader grub2) while on ppc ppc64 the
 # default installed bootloader yaboot is also used to make the bootable ISO image.
 
-<<<<<<< HEAD
-# Needed for Packit builds,
-# see https://github.com/rear/rear/pull/2816
-=======
->>>>>>> e0ccb8e3
 BuildRequires: make
 
 ### Mandatory dependencies on all distributions:
