--- conflicted
+++ resolved
@@ -9,12 +9,7 @@
 version := $(shell awk 'BEGIN { FS="=" } /^VERSION=/ { print $$2}' $(rearbin))
 
 ### Get the branch information from git
-<<<<<<< HEAD
 ifneq ($(shell which git),)
-=======
-git_available := $(shell if [ "$(shell which git)" != "" ]; then echo 1; else echo 0; fi)
-ifeq ($(git_available),1)
->>>>>>> f093723f
 git_date := $(shell git log -n 1 --format="%ai")
 git_ref := $(shell git symbolic-ref -q HEAD)
 git_branch ?= $(lastword $(subst /, ,$(git_ref)))
@@ -72,7 +67,7 @@
 
 clean:
 	rm -f $(name)-$(distversion).tar.gz
-	make -C doc clean
+	rm -f build-stamp
 
 ### You can call 'make validate' directly from your .git/hooks/pre-commit script
 validate:
@@ -93,7 +88,7 @@
 
 ifneq ($(git_date),)
 rewrite:
-	@echo -e "\033[1m== Rewriting $(specfile), $(dscfile) and $(rearbin) ==\033[0;0m"
+	@echo -e "\033[1m== Rewriting $(specfile) and $(rearbin) ==\033[0;0m"
 	sed -i.orig \
 		-e 's#^Source:.*#Source: $(name)-$(distversion).tar.gz#' \
 		-e 's#^Version:.*#Version: $(version)#' \
