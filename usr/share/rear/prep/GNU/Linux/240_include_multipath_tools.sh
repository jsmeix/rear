# 240_include_multipath_tools.sh
# Boot Over SAN executables and other goodies

# Run the following only if BOOT_OVER_SAN is true
is_true "$BOOT_OVER_SAN" || return

<<<<<<< HEAD
PROGS=( "${PROGS[@]}" multipath dmsetup kpartx multipathd scsi_id  )
COPY_AS_IS=( "${COPY_AS_IS[@]}" /etc/multipath.conf /etc/multipath/* /lib*/multipath )

# depending to the linux distro and arch, libaio can be located in different dir. (ex: /lib/powerpc64le-linux-gnu)
for libdir in $(ldconfig -p | awk '/libaio.so/ { print $NF }' | xargs -n1 dirname | sort -u); do
    libaio2add="$libaio2add $libdir/libaio*"
done
LIBS=( "${LIBS[@]}" $libaio2add )
=======
PROGS=( "${PROGS[@]}" multipath mpathconf dmsetup kpartx multipathd scsi_id  )
COPY_AS_IS=( "${COPY_AS_IS[@]}" /etc/multipath.conf /etc/multipath/* /lib*/multipath )
>>>>>>> 80d65f78
<|MERGE_RESOLUTION|>--- conflicted
+++ resolved
@@ -4,16 +4,11 @@
 # Run the following only if BOOT_OVER_SAN is true
 is_true "$BOOT_OVER_SAN" || return
 
-<<<<<<< HEAD
-PROGS=( "${PROGS[@]}" multipath dmsetup kpartx multipathd scsi_id  )
+PROGS=( "${PROGS[@]}" multipath mpathconf dmsetup kpartx multipathd scsi_id  )
 COPY_AS_IS=( "${COPY_AS_IS[@]}" /etc/multipath.conf /etc/multipath/* /lib*/multipath )
 
 # depending to the linux distro and arch, libaio can be located in different dir. (ex: /lib/powerpc64le-linux-gnu)
 for libdir in $(ldconfig -p | awk '/libaio.so/ { print $NF }' | xargs -n1 dirname | sort -u); do
     libaio2add="$libaio2add $libdir/libaio*"
 done
-LIBS=( "${LIBS[@]}" $libaio2add )
-=======
-PROGS=( "${PROGS[@]}" multipath mpathconf dmsetup kpartx multipathd scsi_id  )
-COPY_AS_IS=( "${COPY_AS_IS[@]}" /etc/multipath.conf /etc/multipath/* /lib*/multipath )
->>>>>>> 80d65f78
+LIBS=( "${LIBS[@]}" $libaio2add )