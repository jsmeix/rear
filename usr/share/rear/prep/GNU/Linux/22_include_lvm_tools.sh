--- conflicted
+++ resolved
@@ -7,11 +7,8 @@
 PROGS=( "${PROGS[@]}"
 lvm
 dmsetup
-<<<<<<< HEAD
 dmeventd
-=======
 fsadm
->>>>>>> 4976a19b
 )
 COPY_AS_IS=( "${COPY_AS_IS[@]}"
 /etc/lvm
