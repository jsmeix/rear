function uefi_read_data {
    # input arg is path/data
    local dt
    dt=$(cat "$1" | hexdump -e '8/1 "%c""\n"' | tr -dc '[:print:]')
    echo $(trim $dt)
}

function uefi_read_attributes {
    # input arg is path/attributes
    local attr=""
    grep -q EFI_VARIABLE_NON_VOLATILE "$1" && attr="${attr}NV,"
    grep -q EFI_VARIABLE_BOOTSERVICE_ACCESS "$1" && attr="${attr}BS,"
    grep -q EFI_VARIABLE_RUNTIME_ACCESS "$1" && attr="${attr}RT"
    attr="(${attr})"
    echo "$attr"
}

function efibootmgr_read_var {
    # input args are $1 (efi var) and $2 (file $TMP_DIR/efibootmgr_output)
    local var
    var=$(grep "$1" $2 | cut -d: -f 2- | cut -d* -f2-)
    echo "$var"
}

function uefi_extract_bootloader {
    # input arg path/data
    local dt
    dt=$(cat "$1" | tail -1 | tr -cd '[:print:]\n' | cut -d\\ -f2-)
    echo "\\$(trim ${dt})"
}

function trim {
    local var="$1"
    var="${var#"${var%%[![:space:]]*}"}"   # remove leading whitespace characters
    var="${var%"${var##*[![:space:]]}"}"   # remove trailing whitespace characters
    echo -n "$var"
}

function build_bootx86_efi {
    local gmkimage=""
    if has_binary grub-mkimage ; then
        gmkimage=grub-mkimage
    elif has_binary grub2-mkimage ; then
        # At least SUSE systems use 'grub2' prefixed names for GRUB2 programs:
        gmkimage=grub2-mkimage
    else
        # This build_bootx86_efi function is only called in output/ISO/Linux-i386/250_populate_efibootimg.sh
        # which runs only if UEFI is used so that we simply error out here if we cannot make a bootable EFI image of GRUB2
        # (normally a function should not exit out but return to its caller with a non-zero return code):
        Error "Cannot make bootable EFI image of GRUB2 (neither grub-mkimage nor grub2-mkimage found)"
    fi
<<<<<<< HEAD
    # as not all Linux distro's have the same grub modules present we verify what we have (see also https://github.com/rear/rear/pull/2001)
    grub_modules=""
    for grub_module in part_gpt part_msdos fat ext2 normal chain boot configfile linux jfs iso9660 usb usbms usb_keyboard video udf ntfs all_video gzio efi_gop reboot search test echo btrfs ; do
=======
    # grub-mkimage needs /usr/lib/grub/x86_64-efi/moddep.lst (cf. https://github.com/rear/rear/issues/1193)
    # and at least on SUSE systems grub2-mkimage needs /usr/lib/grub2/x86_64-efi/moddep.lst (in 'grub2' directory)
    # so that we error out if grub-mkimage or grub2-mkimage would fail when its moddep.lst is missing.
    # Careful: usr/sbin/rear sets nullglob so that /usr/lib/grub*/x86_64-efi/moddep.lst gets empty if nothing matches
    # and 'test -f' succeeds with empty argument so that we cannot use 'test -f /usr/lib/grub*/x86_64-efi/moddep.lst'
    # also 'test -n' succeeds with empty argument but (fortunately/intentionally?) plain 'test' fails with empty argument:
    test /usr/lib/grub*/x86_64-efi/moddep.lst || Error "$gmkimage would not make bootable EFI image of GRUB2 (no /usr/lib/grub*/x86_64-efi/moddep.lst file)"
    # As not all Linux distros have the same GRUB2 modules present we verify what we have (see also https://github.com/rear/rear/pull/2001)
    local grub_module=""
    local grub_modules=""
    for grub_module in part_gpt part_msdos fat ext2 normal chain boot configfile linux linuxefi multiboot jfs iso9660 usb usbms usb_keyboard video udf ntfs all_video gzio efi_gop reboot search test echo btrfs ; do
>>>>>>> 0baabfb1
        test "$( find /boot -type f -name "$grub_module.mod" 2>/dev/null )" && grub_modules="$grub_modules $grub_module"
    done
    if ! $gmkimage $v -O x86_64-efi -c $TMP_DIR/mnt/EFI/BOOT/embedded_grub.cfg -o $TMP_DIR/mnt/EFI/BOOT/BOOTX64.efi -p "/EFI/BOOT" $grub_modules ; then
        Error "Failed to make bootable EFI image of GRUB2 (error during $gmkimage of BOOTX64.efi)"
    fi
}
<|MERGE_RESOLUTION|>--- conflicted
+++ resolved
@@ -49,11 +49,6 @@
         # (normally a function should not exit out but return to its caller with a non-zero return code):
         Error "Cannot make bootable EFI image of GRUB2 (neither grub-mkimage nor grub2-mkimage found)"
     fi
-<<<<<<< HEAD
-    # as not all Linux distro's have the same grub modules present we verify what we have (see also https://github.com/rear/rear/pull/2001)
-    grub_modules=""
-    for grub_module in part_gpt part_msdos fat ext2 normal chain boot configfile linux jfs iso9660 usb usbms usb_keyboard video udf ntfs all_video gzio efi_gop reboot search test echo btrfs ; do
-=======
     # grub-mkimage needs /usr/lib/grub/x86_64-efi/moddep.lst (cf. https://github.com/rear/rear/issues/1193)
     # and at least on SUSE systems grub2-mkimage needs /usr/lib/grub2/x86_64-efi/moddep.lst (in 'grub2' directory)
     # so that we error out if grub-mkimage or grub2-mkimage would fail when its moddep.lst is missing.
@@ -65,7 +60,6 @@
     local grub_module=""
     local grub_modules=""
     for grub_module in part_gpt part_msdos fat ext2 normal chain boot configfile linux linuxefi multiboot jfs iso9660 usb usbms usb_keyboard video udf ntfs all_video gzio efi_gop reboot search test echo btrfs ; do
->>>>>>> 0baabfb1
         test "$( find /boot -type f -name "$grub_module.mod" 2>/dev/null )" && grub_modules="$grub_modules $grub_module"
     done
     if ! $gmkimage $v -O x86_64-efi -c $TMP_DIR/mnt/EFI/BOOT/embedded_grub.cfg -o $TMP_DIR/mnt/EFI/BOOT/BOOTX64.efi -p "/EFI/BOOT" $grub_modules ; then
