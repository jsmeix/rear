# global-functions.sh
#
# global functions for Relax-and-Recover
#
# This file is part of Relax-and-Recover, licensed under the GNU General
# Public License. Refer to the included COPYING for full text of license.

# Extract the real content from a config file provided as argument.
# It outputs non-empty and non-comment lines that do not start with a space.
# In other words it strips comments, empty lines, and lines with leading space(s):
function read_and_strip_file () {
    local filename="$1"
    test -s "$filename" || return 1
    sed -e '/^[[:space:]]/d;/^$/d;/^#/d' "$filename"
}

<<<<<<< HEAD
# Get the value of a non-array variable that is set in a shell-syntax file.
# The get_shell_file_config_variable function is meant to be used with files
# like /etc/os-release or certain files in /etc/sysconfig or /etc/default
# that basically only do shell-compatible variable assignments (VAR="value").
# get_shell_file_config_variable must not be used with arbitrary shell scripts
# because commands in the file are executed via 'source' so any effects of
# executing those commands will happen like changing things in the system.
# Zero return code means the variable was set in the file and then
# stdout is the value of the variable (could be empty or blank).
# Non-zero return code in all other cases.
# Usage example:
#   if my_var="$( get_shell_file_config_variable FILE_NAME VAR_NAME )" ; then
#       # Code when VAR_NAME was set in FILE_NAME
#       ...
#   else
#       # Code when the value of VAR_NAME is unknown
#       ...
#   fi
function get_shell_file_config_variable() {
    # The first argument $1 is the file name.
    # The second argument $2 is the name of the variable.
    # We source the file in a separated shell to avoid failures when the variable is readonly in the current shell
    # so the variable cannot be set in the current shell or in a subshell which inherits variable settings
    # (see https://github.com/rear/rear/pull/3171#discussion_r1521750947)
    # and to avoid failures when any other variable that is set in the file is readonly in the current shell
    # because sourcing a file where a readonly variable is set causes immediate exit of a subshell at that place
    # when sourcing in a subshell i.e. when get_shell_file_config_variable is called as in the above usage example
    # (see https://github.com/rear/rear/pull/3165#discussion_r1505473662
    # and https://github.com/rear/rear/pull/3165#discussion_r1505520542).
    # Via 'bash -c' $0 in that bash is set to the first argument so $0 in that bash is the file name
    # and $1 in that bash is set to the second argument so $1 in that bash is the name of the variable.
    # The inital "unset $1 || exit 1" ensures that the variable can be set and is set in the file
    # in particular it exits if the variable is readonly within that 'bash -c'
    # e.g. "get_shell_file_config_variable some_file UID" results non-zero return code
    # (see https://github.com/rear/rear/pull/3171#issuecomment-2022625255).
    # The "set -u" after the file was sourced lets the subsequent access of the variable "${!1}"
    # exit with non-zero return code when the variable was not set in the file.
    # The 'source' stdout is discarded because the get_shell_file_config_variable stdout must be only the variable value
    # (see https://github.com/rear/rear/pull/3171#issuecomment-2018002598).
    # The 'source' return code is ignored because 'source' returns the status of the last sourced command
    # (see https://github.com/rear/rear/pull/3171#issuecomment-2019531750)
    # but we are not interested in the status of the last command in the file but only whether or not
    # the variable was set in the file (it could be also set to an empty or blank value).
    # For details about the reasons behind the get_shell_file_config_variable implementation
    # see https://github.com/rear/rear/pull/3171 (there the function name had been get_var_from_file)
    # and https://github.com/rear/rear/pull/3203
    bash -c 'unset $1 || exit 1 ; source "$0" >/dev/null ; set -u ; echo "${!1}"' "$1" "$2"
=======
# Output lines in STDIN or in a file without subsequent duplicate lines
# i.e. for each line that was seen (and output) do not output subsequent duplicates of that line.
# This keeps the ordering of the lines so the input
#   one
#   two
#   one
#   three
#   two
#   one
# gets output as
#   one
#   two
#   three
# To remove duplicate lines and keep the ordering one could use ... | cat -n | sort -uk2 | sort -nk1 | cut -f2-
# cf. https://stackoverflow.com/questions/11532157/remove-duplicate-lines-without-sorting/11532197#11532197
# that also explains an awk command that prints each line provided the line was not seen before.
# The awk variable $0 holds an entire line and square brackets is associative array access in awk.
# For each line the node of the associative array 'seen' is incremented and the line is printed
# if the content of that node was not '!' previously set (i.e. if the line was not previously seen)
# cf. https://www.thegeekstuff.com/2010/03/awk-arrays-explained-with-5-practical-examples/
function unique_unsorted () {
    local filename="$1"
    if test "$filename" ; then
        test -r "$filename" && awk '!seen[$0]++' "$filename"
    else
        awk '!seen[$0]++'
    fi
>>>>>>> ec908066
}

# Three functions to test
#   if the argument is an integer
#   if the argument is a positive integer (i.e. test for '> 0')
#   if the argument is a nonnegative integer (i.e. test for '>= 0')
# where the argument is limted by the bash integer arithmetic range limitation
# from - ( 2^63 ) = -9223372036854775808 to 9223372036854775807 = + ( 2^63 - 1 )
# e.g. "is_nonnegative_integer 9223372036854775807" works (tested down to SLES11 on 32-bit x86)
# but "is_nonnegative_integer 9223372036854775808" is out of range and returns a wrong result, cf.
# https://github.com/rear/rear/issues/1269#issuecomment-290006467

# Test if the (first) argument is an integer.
# If yes output the argument value and return 0
# otherwise output '0' and return 1:
function is_integer () {
    local argument="$1"
    if test "$argument" -eq "$argument" 2>/dev/null ; then
        # The arithmetic expansion removes a possible leading '+' in the output
        # so that e.g. "is_integer +12" outputs '12' (and not '+12')
        # and "is_integer -0" outputs '0' (and not '-0'):
        echo $(( argument + 0 ))
        return 0
    fi
    echo 0
    return 1
}

# Test if the (first) argument is a positive integer (i.e. test for '> 0')
# If yes output the argument value and return 0
# otherwise output '0' and return 1
# (in particular "is_positive_integer 0" outputs '0' but returns 1):
function is_positive_integer () {
    local argument="$1"
    if test "$argument" -gt 0 2>/dev/null ; then
        # The arithmetic expansion removes a possible leading '+' in the output
        # so that e.g. "is_positive_integer +12" outputs '12' (and not '+12'):
        echo $(( argument + 0 ))
        return 0
    fi
    echo 0
    return 1
}

# Test if the (first) argument is a nonnegative integer (i.e. test for '>= 0')
# If yes output the argument value and return 0
# otherwise output '0' and return 1
# (in particular "is_nonnegative_integer -00" outputs '0' and returns 0):
function is_nonnegative_integer () {
    local argument="$1"
    if test "$argument" -ge 0 2>/dev/null ; then
        # The arithmetic expansion removes a possible leading '+' in the output
        # so that e.g. "is_nonnegative_integer +12" outputs '12' (and not '+12')
        # and "is_nonnegative_integer -0" outputs '0' (and not '-0'):
        echo $(( argument + 0 ))
        return 0
    fi
    echo 0
    return 1
}

# A function to test whether or not its arguments contain at least one 'real value'
# where 'real value' means to be neither empty nor only blank or control characters.
# The [:graph:] character class are the visible (a.k.a. printable) characters
# which is anything except spaces and control characters - i.e. the
# 7-bit ASCII codes from 0x21 up to 0x7E which are the following
# alphanumeric characters plus punctuation and symbol characters:
#  ! " # $ % & ' ( ) * + , - . / 0 1 2 3 4 5 6 7 8 9 : ; < = > ? @
#  A B C D E F G H I J K L M N O P Q R S T U V W X Y Z [ \ ] ^ _ `
#  a b c d e f g h i j k l m n o p q r s t u v w x y z { | } ~
# cf. http://www.regular-expressions.info/posixbrackets.html
function contains_visible_char () {
    # The outermost quotation "..." is dispensable in this particular case because
    # plain 'test' without an argument (i.e. with an empty argument) returns '1'
    # and here 'test' cannot get more than one argument ('test' for a string of
    # several non empty words returns '2' with 'bash: test: unary operator expected')
    # because 'tr' had removed all IFS characters so that 'test' gets at most one word:
    test "$( tr -d -c '[:graph:]' <<<"$*" )"
}

# Two functions to be able to test explicitly for true and false (see issue #625)
# because "tertium non datur" (cf. https://en.wikipedia.org/wiki/Law_of_excluded_middle)
# does not hold for variables because variables could be unset or have empty value.
# To test if a variable is true or false its value is tested by that functions
# but the variable may not have a real value (i.e. be unset or have empty value).
# Because both functions test explicitly '! is_true' is not the same as 'is_false'
# and '! is_false' is not the same as 'is_true' (see both function comments below):

function is_true () {
    # The argument is usually the value of a variable which needs to be tested.
    # Only if there is explicitly a 'true' value then is_true returns true
    # so that an unset variable or an empty value is not true.
    # Also for any other value that is not recognized as a 'true' value
    # by the is_true function the is_true function results false:
    case "$1" in
        ([tT] | [yY] | [yY][eE][sS] | [tT][rR][uU][eE] | 1)
        return 0 ;;
    esac
    return 1
}

function is_false () {
    # The argument is usually the value of a variable which needs to be tested.
    # Only if there is explicitly a 'false' value then is_false returns true
    # so that an unset variable or an empty value is not false
    # (caution: for unset or empty variables is_false is false).
    # Also for any other value that is not recognized as a 'false' value
    # by the is_false function the is_false function results false:
    case "$1" in
        ([fF] | [nN] | [nN][oO] | [fF][aA][lL][sS][eE] | 0)
        return 0 ;;
    esac
    return 1
}

# Two functions for percent-encoding and percent-decoding cf.
# https://en.wikipedia.org/wiki/Percent-encoding
# that are based on the urlencode and urldecode functions on
# https://askubuntu.com/questions/53770/how-can-i-encode-and-decode-percent-encoded-strings-on-the-command-line
#   urlencode() {
#       # urlencode <string>
#       local length="${#1}"
#       for (( i = 0; i < length; i++ )); do
#           local c="${1:i:1}"
#           case $c in
#               [a-zA-Z0-9.~_-]) printf "$c" ;;
#               *) printf '%%%02X' "'$c"
#           esac
#       done
#   }
#   urldecode() {
#       # urldecode <string>
#       local url_encoded="${1//+/ }"
#       printf '%b' "${url_encoded//%/\\x}"
#   }

function percent_encode() {
    # FIXME: the length could be wrong for UTF-8 encoded strings
    # at least on my <jsmeix@suse.de> SLES11-SP4 system with GNU bash version 3.2.57
    # like the UTF-8 encoded German word bin[a_umlaut]r
    # cf. https://en.opensuse.org/SDB:Plain_Text_versus_Locale
    #
    #   export LANG=C ; export LC_ALL=C
    #
    #   string="$( echo -en "bin\0303\0244r" )"
    #
    #   echo -n $string | od -c
    #   0000000   b   i   n 303 244   r
    #   0000006
    #
    #   length="${#string}"
    #
    #   echo $length
    #   5
    #
    # In general the current percent_encode function fails for UTF-8 encoded strings
    #   percent_encode "$( echo -en "bin\0303\0244r" )"
    #   bin%FFFFFFFFFFFFFFC3r
    # and running that with 'set -x' shows the UTF-8 encoded bytes cause it:
    #   + char=$'\303\244'
    #   + case $char in
    #   + printf %%%02X ''\''A#'
    #   %FFFFFFFFFFFFFFC3+
    # because the '\303\244' UTF-8 bytes should get encoded byte by byte
    # but not as two bytes at the same time so that the problem is
    # how to process a string single byte by single byte in bash.
    # Perhaps this is a bug in GNU bash version 3.2.57 because
    #
    #   export LANG=C ; export LC_ALL=C
    #
    #   char=$'\303\244'
    #
    #   echo -n $char | od -c
    #   0000000 303 244
    #   0000002
    #
    #   clength="${#char}"
    #
    #   # echo $clength
    #   1
    #
    # Again (as above) it seems GNU bash version 3.2.57 results a wrong length
    # which seems to be the root cause why percent_encode() fails for UTF-8 encoded strings.
    local string="$*"
    local length="${#string}"
    local pos=0
    local char=""
    for (( pos = 0 ; pos < length ; pos++ )) ; do
        char="${string:pos:1}"
        case $char in
            # Unreserved characters are a-z A-Z 0-9 . ~ _ - which are not percent-encoded because
            # for maximum interoperability producers are discouraged from percent-encoding unreserved characters
            # see https://en.wikipedia.org/wiki/Percent-encoding
            ([a-zA-Z0-9.~_-])
                printf "$char"
                ;;
            # All non-unreserved characters get percent-encoded:
            (*)
                # A literal single-quote in front of a character is interpreted as the character's number
                # according to the underlying locale setting so that
                #   printf "%X" "'k"
                # outputs the hexadecimal number of the k character which is 6B
                printf '%%%02X' "'$char"
                ;;
        esac
    done
}

function percent_decode() {
    # The special handling for '+' characters in a percent-encoded string in the above urldecode function
    # is not implemented here because I <jsmeix@suse.de> think that case does not happen in ReaR because
    # the percent_encode function encodes a '+' character in the original string as '%2B'
    # so that a literal '+' character in a percent-encoded string should not happen.
    local string="$*"
    # Convert the percent-encoded string into a backslash-escape hexadecimal encoded string:
    local backslash_escape_encoded="${string//%/\\x}"
    # Print the backslash-escape encoded string while interpreting backslash escapes in there:
    printf '%b' "$backslash_escape_encoded"
}

######
### Functions for dealing with URLs
######
# URL is the most common form of URI
# see https://en.wikipedia.org/wiki/Uniform_Resource_Identifier
# where a generic URI is usually of the form
# scheme://[[user:password@]host[:port]]/path[?query][#fragment]
# e.g. for BACKUP_URL=sshfs://user@host/G/rear/
# url_scheme = 'sshfs' , url_host = 'user@host' , url_hostname = 'host' , url_username = 'user' , url_path = '/G/rear/'
# e.g. for BACKUP_URL=usb:///dev/sdb1
# url_scheme = 'usb' , url_host = '' , url_hostname = '' , url_username = '' , url_path = '/dev/sdb1'
# TODO: the url_* functions do not support the minimal scheme:path case of an URL
# for example
#   # url='mailto:John.Doe@example.com'
#   # url_scheme "$url"
#   rsync
#   # url_host "$url"
#   mailto:John.Doe@example.com
#   # url_hostname "$url"
#   example.com
#   # url_username "$url"
#   mailto
#   # url_password "$url"
#   John.Doe
#   # url_path "$url"
#   /mailto:John.Doe@example.com
# FIXME: the ulr_* functions are not safe against special characters
# for example they break when the password contains spaces
# but on the other hand permitted characters for values in a URI
# are ASCII letters, digits, dot, hyphen, underscore, and tilde
# and any other character must be percent-encoded (in particular the
# characters : / ? # [ ] @ are reserved as delimiters of URI components
# and must be percent-encoded when used in the value of a URI component)
# so that what is missing is support for percent-encoded characters
# but user-friendly support for percent-encoded characters is not possible
# cf. http://bugzilla.opensuse.org/show_bug.cgi?id=561626#c7

function url_scheme() {
    local url=$1
    # the scheme is the leading part up to '://'
    local scheme=${url%%://*}
    # rsync scheme does not have to start with rsync:// it can also be scp style
    # see the comments in usr/share/rear/lib/rsync-functions.sh
    echo $scheme | grep -q ":" && echo rsync || echo $scheme
}

function url_host() {
    local url=$1
    local url_without_scheme=${url#*//}
    # the authority part is the part after the scheme (e.g. 'host' or 'user@host')
    # i.e. after 'scheme://' all up to but excluding the next '/'
    # which means it breaks if there is a username that contains a '/'
    # which should not happen because a POSIX-compliant username
    # should have only characters from the portable filename character set
    # which is ASCII letters, digits, dot, hyphen, and underscore
    # (a hostname must not contain a '/' see RFC 952 and RFC 1123)
    local authority_part=${url_without_scheme%%/*}
    # for backward compatibility the url_host function returns the whole authority part
    # see https://github.com/rear/rear/issues/856
    # to get only hostname or username use the url_hostname and url_username functions
    echo $authority_part
}

function url_hostname() {
    local url=$1
    local url_without_scheme=${url#*//}
    local authority_part=${url_without_scheme%%/*}
    # if authority_part contains a '@' we assume the 'user@host' format and
    # then we remove the 'user@' part (i.e. all up to and including the last '@')
    # so that it also works when the username contains a '@'
    # like 'john@doe' in BACKUP_URL=sshfs://john@doe@host/G/rear/
    # (a hostname must not contain a '@' see RFC 952 and RFC 1123)
    local host_and_port=${authority_part##*@}
    # if host_and_port contains a ':' we assume the 'host:port' format and
    # then we remove the ':port' part (i.e. all from and including the last ':')
    # so that it even works when the hostname contains a ':' (in spite of RFC 952 and RFC 1123)
    echo ${host_and_port%:*}
}

function url_username() {
    local url=$1
    local url_without_scheme=${url#*//}
    local authority_part=${url_without_scheme%%/*}
    # authority_part must contain a '@' when a username is specified
    echo $authority_part | grep -q '@' || return 0
    # we remove the '@host' part (i.e. all from and including the last '@')
    # so that it also works when the username contains a '@'
    # like 'john@doe' in BACKUP_URL=sshfs://john@doe@host/G/rear/
    # (a hostname must not contain a '@' see RFC 952 and RFC 1123)
    local user_and_password=${authority_part%@*}
    # if user_and_password contains a ':' we assume the 'user:password' format and
    # then we remove the ':password' part (i.e. all from and including the first ':')
    # so that it works when the password contains a ':'
    # (a POSIX-compliant username should not contain a ':')
    echo $user_and_password | grep -q ':' && echo ${user_and_password%%:*} || echo $user_and_password
}

function url_password() {
    local url=$1
    local url_without_scheme=${url#*//}
    local authority_part=${url_without_scheme%%/*}
    # authority_part must contain a '@' when a username is specified
    echo $authority_part | grep -q '@' || return 0
    # we remove the '@host' part (i.e. all from and including the last '@')
    # so that it also works when the username contains a '@'
    # like 'john@doe' in BACKUP_URL=sshfs://john@doe@host/G/rear/
    # (a hostname must not contain a '@' see RFC 952 and RFC 1123)
    local user_and_password=${authority_part%@*}
    # user_and_password must contain a ':' when a password is specified
    echo $user_and_password | grep -q ':' || return 0
    # we remove the 'user:' part (i.e. all up to and including the first ':')
    # so that it works when the password contains a ':'
    # (a POSIX-compliant username should not contain a ':')
    echo ${user_and_password#*:}
}

function url_path() {
    local url=$1
    local url_without_scheme=${url#*//}
    # the path is all from and including the first '/' in url_without_scheme
    # i.e. the whole rest after the authority part so that
    # it may contain an optional trailing '?query' and '#fragment'
    echo /${url_without_scheme#*/}
}

### Returns true if one can upload files to the URL
function scheme_accepts_files() {
    # Be safe against 'set -eu' which would exit 'rear' with "bash: $1: unbound variable"
    # when scheme_accepts_files is called without an argument
    # by bash parameter expansion with using an empty default value if $1 is unset or null.
    # Bash parameter expansion with assigning a default value ${1:=} does not work
    # (then it would still exit with "bash: $1: cannot assign in this way")
    # but using a default value is practicable here because $1 is used only once
    # cf. https://github.com/rear/rear/pull/2675#discussion_r705018956
    local scheme=${1:-}
    # Return false if scheme is empty or blank (e.g. when OUTPUT_URL is unset or empty or blank)
    # cf. https://github.com/rear/rear/issues/2676
    # and https://github.com/rear/rear/issues/2667#issuecomment-914447326
    # also return false if scheme is more than one word (so no quoted "$scheme" here)
    # cf. https://github.com/rear/rear/pull/2675#discussion_r704401462
    test $scheme || return 1
    case $scheme in
        (null|tape|obdr)
            # tapes do not support uploading arbitrary files, one has to handle them
            # as special case (usually passing the tape device as argument to tar)
            # null means do not upload anything anywhere, leave the files under /var/lib/rear/output
            return 1
            ;;
        (*)
            # most URL schemes support uploading files
            return 0
            ;;
    esac
}

### Returns true if URLs with the given scheme corresponds to a path inside
### a mountable fileystem and one can put files directly into it.
### The actual path will be returned by backup_path() / output_path().
### If returns false, using backup_path() / output_path() has no sense
### and one must use a scheme-specific method (like lftp or writing them to a tape)
### to upload files to the destination instead of just "cp" or other direct filesystem access.
### Returning true does not imply that the URL is currently mounted at a filesystem and usable,
### only that it can be mounted (use mount_url() first)
function scheme_supports_filesystem() {
    # Be safe against 'set -eu' exit if scheme_supports_filesystem is called without argument
    local scheme=${1:-}
    # Return false if scheme is empty or blank or more than one word, cf. scheme_accepts_files() above
    test $scheme || return 1
    case $scheme in
        (null|tape|obdr|rsync|fish|ftp|ftps|hftp|http|https|sftp)
            return 1
            ;;
        (*)
            return 0
            ;;
    esac
}

function backup_path() {
    local scheme=$1
    local path=$2
    case $scheme in
       (tape)  # no path for tape required
           path=""
           ;;
       (file)  # type file needs a local path (must be mounted by user)
           path+="/${NETFS_PREFIX}"
           ;;
       (iso)
           if [[ "$WORKFLOW" = "recover" ]]; then
               # The backup is located inside the ISO mount point when we do a recover
               path="${BUILD_DIR}/outputfs${path}"
           else
               # The backup will be located on the ISO temporary dir
               path="${TMP_DIR}/isofs${path}"
           fi
           ;;
       (*)     # nfs, cifs, usb, a.o. need a temporary mount-path
           path="${BUILD_DIR}/outputfs/${NETFS_PREFIX}"
           ;;
    esac
    echo "$path"
}

function output_path() {
    local scheme=$1
    local path=$2

    # Abort for unmountable schemes ("tape-like" or "ftp-like" schemes).
    # Returning an empty string for them is not satisfactory: it could lead to caller putting its files
    # under / instead of the intended location if the result is not checked for emptiness.
    # Returning ${BUILD_DIR}/outputfs/${OUTPUT_PREFIX} for unmountable URLs is also not satisfactory:
    # caller could put its files there expecting them to be safely at their destination,
    # but if the directory is not a mountpoint, they would get silently lost.
    # The caller needs to check the URL/scheme using scheme_supports_filesystem()
    # before calling this function.
    scheme_supports_filesystem $scheme || BugError "output_path() called with scheme $scheme that does not support filesystem access"

    case $scheme in
       (file)  # type file needs a local path (must be mounted by user)
           path+="/${OUTPUT_PREFIX}"
           ;;
       (*)     # nfs, cifs, usb, a.o. need a temporary mount-path
           path="${BUILD_DIR}/outputfs/${OUTPUT_PREFIX}"
           ;;
    esac
    echo "$path"
}


### Mount URL $1 at mountpoint $2[, with options $3]
function mount_url() {
    local url=$1
    local mountpoint=$2
    local defaultoptions="rw,noatime"
    local options=${3:-"$defaultoptions"}
    local scheme

    scheme=$( url_scheme $url )

    # The cases where we return 0 are those that do not need umount and also do not need ExitTask handling.
    # They thus need to be kept in sync with umount_url() so that RemoveExitTasks is used
    # iff AddExitTask was used in mount_url().

    if ! scheme_supports_filesystem $scheme ; then
        ### Stuff like null|tape|rsync|fish|ftp|ftps|hftp|http|https|sftp
        ### Don't need to umount anything for these.
        ### file: supports filesystem access, but is not mounted and unmounted,
        ### so it has to be handled specially below.
        ### Similarly for iso: which gets mounted and unmounted only during recovery.
        return 0
    fi

    ### Generate a mount command
    local mount_cmd
    case $scheme in
        (file)
            ### Don't need to mount anything for file:, it is already mounted by user
            return 0
            ;;
        (iso)
            # Check that there is a symbolic link /dev/disk/by-label/REAR-ISO
            # that points to a block device that uses the filesystem label REAR-ISO.
            # REAR-ISO is the default value of the ISO_VOLID config variable.
            # If no such symbolic link exists create one because it is needed
            # during "rear recover" when the ISO image contains the backup,
            # see https://github.com/rear/rear/issues/1893
            # and https://github.com/rear/rear/issues/1891
            # and https://github.com/rear/rear/issues/326
            # so that there is nothing to do here unless during "rear recover":
            test "recover" = "$WORKFLOW" || return 0
            # Try to find a block device that uses the filesystem label ISO_VOLID.
            # Usually "blkid -L REAR-ISO" results '/dev/sr0' or '/dev/sr1'
            # cf. https://github.com/rear/rear/issues/1893#issuecomment-411034001
            # but "blkid -L" is not supported on SLES10 (blkid is too old there)
            # so that the traditional form "blkid -l -o device -t LABEL=REAR-ISO"
            # is used which also works and is described in "man blkid" on SLES15:
            local iso_block_device="$( blkid -l -o device -t LABEL="$ISO_VOLID" )"
            # Try to get where the symbolic link /dev/disk/by-label/ISO_VOLID points to.
            # "readlink -e symlink" outputs nothing when the symlink or its target does not exist:
            local iso_symlink_name="/dev/disk/by-label/$ISO_VOLID"
            local iso_symlink_target="$( readlink $verbose -e "$iso_symlink_name" )"
            # Everything is o.k. when iso_block_device and iso_symlink_target are non-empty
            # and when the iso_symlink_target value is the iso_block_device value.
            # Usually the right symbolic link /dev/disk/by-label/ISO_VOLID is set up automatically by udev.
            if ! test "$iso_block_device" -a "$iso_symlink_target" -a "$iso_symlink_target" = "$iso_block_device" ; then
                # If not everything is o.k. first try fix things automatically:
                Log "Symlink '$iso_symlink_name' does not exist or does not point to a block device with '$ISO_VOLID' filesystem label"
                # One of the things that could be not o.k. is that there is no /dev/disk/by-label/ directory.
                # Usually udev would automatically create it but sometimes that does not work,
                # cf. https://github.com/rear/rear/issues/1891#issuecomment-411027324
                # so that we create a /dev/disk/by-label/ directory if it is not there:
                mkdir $verbose -p /dev/disk/by-label
                # Try to let the symbolic link point to the block device that uses the filesystem label ISO_VOLID:
                if test -b "$iso_block_device" ; then
                    Log "Making symlink '$iso_symlink_name' point to '$iso_block_device' because it has filesystem label '$ISO_VOLID'"
                    # Below there is a test that /dev/disk/by-label/ISO_VOLID exists which should detect when this 'ln' command failed:
                    ln $verbose -sf "$iso_block_device" "$iso_symlink_name"
                else
                    # We found no block device that uses the filesystem label ISO_VOLID:
                    Log "No block device with ISO filesystem label '$ISO_VOLID' found (by the blkid command)"
                    # At this point things look not good so that now we need to tell the user about what is wrong:
                    LogPrintError "A symlink '$iso_symlink_name' is required that points to the device with the ReaR ISO image"
                    rear_workflow="rear $WORKFLOW"
                    rear_shell_history="$( echo -e "ln -vsf /dev/cdrom $iso_symlink_name\nls -l $iso_symlink_name" )"
                    unset choices
                    choices[0]="/dev/cdrom is where the ISO is attached to"
                    choices[1]="/dev/sr0 is where the ISO is attached to"
                    choices[2]="/dev/sr1 is where the ISO is attached to"
                    choices[3]="Use Relax-and-Recover shell and return back to here"
                    choices[4]="Continue '$rear_workflow'"
                    choices[5]="Abort '$rear_workflow'"
                    prompt="Create symlink '$iso_symlink_name' that points to the ReaR ISO image device"
                    choice=""
                    wilful_input=""
                    symlink_target=""
                    # When USER_INPUT_ISO_SYMLINK_TARGET has any 'true' value be liberal in what you accept and
                    # assume choices[0] 'Let /dev/disk/by-label/REAR-ISO point to /dev/cdrom' was actually meant:
                    is_true "$USER_INPUT_ISO_SYMLINK_TARGET" && USER_INPUT_ISO_SYMLINK_TARGET="${choices[0]}"
                    while true ; do
                        choice="$( UserInput -I ISO_SYMLINK_TARGET -p "$prompt" -D "${choices[0]}" "${choices[@]}" )" && wilful_input="yes" || wilful_input="no"
                        case "$choice" in
                            (${choices[0]})
                                symlink_target="/dev/cdrom"
                                is_true "$wilful_input" && LogPrint "User confirmed symlink target $symlink_target" || LogPrint "Using symlink target $symlink_target by default"
                                # Below there is a test that /dev/disk/by-label/ISO_VOLID exists which should detect when this 'ln' command failed:
                                ln $verbose -sf $symlink_target "$iso_symlink_name"
                                break
                                ;;
                            (${choices[1]})
                                symlink_target="/dev/sr0"
                                LogPrint "Using symlink target $symlink_target"
                                # Below there is a test that /dev/disk/by-label/ISO_VOLID exists which should detect when this 'ln' command failed:
                                ln $verbose -sf $symlink_target "$iso_symlink_name"
                                break
                                ;;
                            (${choices[2]})
                                symlink_target="/dev/sr1"
                                LogPrint "Using symlink target $symlink_target"
                                # Below there is a test that /dev/disk/by-label/ISO_VOLID exists which should detect when this 'ln' command failed:
                                ln $verbose -sf $symlink_target "$iso_symlink_name"
                                break
                                ;;
                            (${choices[3]})
                                # rear_shell runs 'bash' with the original STDIN STDOUT and STDERR when 'rear' was launched by the user:
                                rear_shell "" "$rear_shell_history"
                                ;;
                            (${choices[4]})
                                LogPrint "User chose to continue '$rear_workflow'"
                                break
                                ;;
                            (${choices[5]})
                                abort_recreate
                                Error "User chose to abort '$rear_workflow' in ${BASH_SOURCE[0]}"
                                ;;
                        esac
                    done
                fi
            fi
            # Check if /dev/disk/by-label/$ISO_VOLID exists (as symbolic link or in any other form), if yes assume things are right:
            test -e "$iso_symlink_name" || Error "Cannot mount ISO because there is no '$iso_symlink_name'"
            mount_cmd="mount $iso_symlink_name $mountpoint"
            ;;
        (var)
            ### The mount command is given by variable in the url host
            local var=$(url_host $url)
            mount_cmd="${!var} $mountpoint"
            ;;
        (cifs)
            if [ x"$options" = x"$defaultoptions" ];then
                # defaultoptions contains noatime which is not valid for cifs (issue #752)
                mount_cmd="mount $v -o rw,guest //$(url_host $url)$(url_path $url) $mountpoint"
            else
                mount_cmd="mount $v -o $options //$(url_host $url)$(url_path $url) $mountpoint"
            fi
            ;;
        (usb)
            mount_cmd="mount $v -o $options $(url_path $url) $mountpoint"
            ;;
        (sshfs)
            local authority=$( url_host $url )
            test "$authority" || Error "Cannot run 'sshfs' because no authority '[user@]host' found in URL '$url'."
            local path=$( url_path $url )
            test "$path" || Error "Cannot run 'sshfs' because no path found in URL '$url'."
            # ensure the fuse kernel module is loaded because sshfs is based on FUSE
            lsmod | grep -q '^fuse' || modprobe $verbose fuse || Error "Cannot run 'sshfs' because 'fuse' kernel module is not loadable."
            mount_cmd="sshfs $authority:$path $mountpoint -o $options"
            ;;
        (ftpfs)
            local hostname=$( url_hostname $url )
            test "$hostname" || Error "Cannot run 'curlftpfs' because no hostname found in URL '$url'."
            local path=$( url_path $url )
            test "$path" || Error "Cannot run 'curlftpfs' because no path found in URL '$url'."
            local username=$( url_username $url )
            # ensure the fuse kernel module is loaded because ftpfs (via CurlFtpFS) is based on FUSE
            lsmod | grep -q '^fuse' || modprobe $verbose fuse || Error "Cannot run 'curlftpfs' because 'fuse' kernel module is not loadable."
            if test "$username" ; then
                local password=$( url_password $url )
                if test "$password" ; then
                    # single quoting is a must for the password
                    mount_cmd="curlftpfs $verbose -o user='$username:$password' ftp://$hostname$path $mountpoint"
                else
                    # also single quoting for the plain username so that it also works for non-POSIX-compliant usernames
                    # (a POSIX-compliant username should only contain ASCII letters, digits, dot, hyphen, and underscore)
                    mount_cmd="curlftpfs $verbose -o user='$username' ftp://$hostname$path $mountpoint"
                fi
            else
                mount_cmd="curlftpfs $verbose ftp://$hostname$path $mountpoint"
            fi
            ;;
        (davfs)
            mount_cmd="mount $v -t davfs http://$(url_host $url)$(url_path $url) $mountpoint"
            ;;
        (*)
            mount_cmd="mount $v -t $(url_scheme $url) -o $options $(url_host $url):$(url_path $url) $mountpoint"
            ;;
    esac

    # create mount point
    mkdir -p $v "$mountpoint" || Error "Could not mkdir '$mountpoint'"
    AddExitTask "remove_temporary_mountpoint '$mountpoint'"

    Log "Mounting with '$mount_cmd'"
    # eval is required when mount_cmd contains single quoted stuff (e.g. see the above mount_cmd for curlftpfs)
    eval $mount_cmd || Error "Mount command '$mount_cmd' failed."

    AddExitTask "perform_umount_url '$url' '$mountpoint' lazy"
    return 0
}

function remove_temporary_mountpoint() {
    if test -d "$1" ; then
        rmdir $v "$1"
    fi
}

### Unmount url $1 at mountpoint $2, perform mountpoint cleanup and exit task + error handling
function umount_url() {
    local url=$1
    local mountpoint=$2
    local scheme

    scheme=$( url_scheme $url )

    # The cases where we return 0 are those that do not need umount and also do not need ExitTask handling.
    # They thus need to be kept in sync with mount_url() so that RemoveExitTasks is used
    # iff AddExitTask was used in mount_url().

    if ! scheme_supports_filesystem $scheme ; then
        ### Stuff like null|tape|rsync|fish|ftp|ftps|hftp|http|https|sftp
        ### Don't need to umount anything for these.
        ### file: supports filesystem access, but is not mounted and unmounted,
        ### so it has to be handled specially below.
        ### Similarly for iso: which gets mounted and unmounted only during recovery.
        return 0
    fi

    case $scheme in
        (file)
            return 0
            ;;
        (iso)
            if [[ "$WORKFLOW" != "recover" ]]; then
                return 0
            fi
            ;;
        (*)
            # Schemes that actually need nontrivial umount are handled below.
            # We do not handle them in the default branch because in the case of iso:
            # it depends on the current workflow whether umount is needed or not.
            :
    esac

    # umount_url() is a wrapper that takes care of exit tasks and error handling and mountpoint cleanup.
    # Therefore it also determines if exit task and mountpoint handling is required and returns early if not.
    # The actual umount job is performed inside perform_umount_url().
    # We do not request lazy umount here because we want umount errors to be reliably reported.
    perform_umount_url $url $mountpoint || Error "Unmounting '$mountpoint' failed."

    RemoveExitTask "perform_umount_url '$url' '$mountpoint' lazy"

    remove_temporary_mountpoint "$mountpoint" && RemoveExitTask "remove_temporary_mountpoint '$mountpoint'"
    return 0
}

### Unmount url $1 at mountpoint $2 [ lazily if $3 is set to 'lazy' and normal unmount fails ]
function perform_umount_url() {
    local url=$1
    local mountpoint=$2
    local lazy=${3:-}

    if test $lazy ; then
        if test $lazy != "lazy" ; then
            BugError "lazy = $lazy, but it must have the value of 'lazy' or empty"
        fi
    fi

    case $(url_scheme $url) in
        (sshfs)
            # does ftpfs need this special case as well?
            fusermount -u ${lazy:+'-z'} $mountpoint
            ;;
        (davfs)
            umount_davfs $mountpoint $lazy
            ;;
        (var)
            local var
            var=$(url_host $url)
            Log "Unmounting with '${!var} $mountpoint'"
            # lazy unmount not supported with custom umount command
            ${!var} $mountpoint
            ;;
        (*)
            # usual umount command
            umount_mountpoint $mountpoint $lazy
    esac
    # The switch above must be the last statement in this function and the umount commands must be
    # the last commands (or part of) in each branch. This ensures proper exit code propagation
    # to the caller even when set -e is used.
}

### Helper which unmounts davfs mountpoint $1 and cleans up the cache,
### performing lazy unmount if $2 = 'lazy' and normal unmount fails.
function umount_davfs() {
    local mountpoint=$1
    local lazy="${2:-}"

    if test $lazy ; then
        if test $lazy != "lazy" ; then
            BugError "lazy = $lazy, but it must have the value of 'lazy' or empty"
        fi
    fi

    if umount_mountpoint $mountpoint ; then
        # Wait for 3 sek. then remove the cache-dir /var/cache/davfs
        sleep 30
        # TODO: put in here the cache-dir from /etc/davfs2/davfs.conf
        # and delete only the just used cache
        #rm -rf /var/cache/davfs2/*<mountpoint-hash>*
        rm -rf /var/cache/davfs2/*outputfs*
    else
        local retval=$?

        if test $lazy ; then
            # try again to unmount lazily and this time do not delete the cache, it is still in use.
            LogPrintError "davfs cache /var/cache/davfs2/*outputfs* needs to be cleaned up manually after the lazy unmount finishes"
            umount_mountpoint_lazy $mountpoint
        else
            # propagate errors from umount
            return $retval
        fi
    fi
}

### Unmount mountpoint $1 [ lazily if $2 = 'lazy' ]
### Default implementation for filesystems that don't need anything fancy
### For special umount commands use perform_umount_url()
function umount_mountpoint() {
    local mountpoint=$1
    local lazy=${2:-}

    if test $lazy ; then
        if test $lazy != "lazy" ; then
            BugError "lazy = $lazy, but it must have the value of 'lazy' or empty"
        fi
    fi

    ### First, try a normal unmount,
    Log "Unmounting '$mountpoint'"
    umount $v $mountpoint >&2
    if [[ $? -eq 0 ]] ; then
        return 0
    fi

    ### otherwise, try to kill all processes that opened files on the mount.
    # TODO: actually implement this

    ### If that still fails, force unmount.
    Log "Forced unmount of '$mountpoint'"
    umount $v -f $mountpoint >&2
    if [[ $? -eq 0 ]] ; then
        return 0
    fi

    Log "Unmounting '$mountpoint' failed."

    if test $lazy ; then
        umount_mountpoint_lazy $mountpoint
    else
        return 1
    fi
}

### Unmount mountpoint $1 lazily
### Preferably use "umount_mountpoint $mountpoint lazy", which attempts non-lazy unmount first.
function umount_mountpoint_lazy() {
    local mountpoint=$1

    LogPrint "Directory $mountpoint still mounted - trying lazy umount"
    umount $v -f -l $mountpoint >&2
}

# Change $1 to user input or leave default value on empty input
function change_default
{
    local response
    # Use the original STDIN STDOUT and STDERR when 'rear' was launched by the user
    # because 'read' outputs non-error stuff also to STDERR (e.g. its prompt):
    read response 0<&6 1>&7 2>&8

    if [ -n "$response" ]; then
        eval $1=\$response
    fi
}

# Check if block device is mounted
# lsblk can discover mounted device even if mounted as link, this makes it
# more suitable for job then e.g. grep from /proc/mounts
function is_device_mounted()
{
   local disk=$1
   [ -z "$disk" ] && echo 0 && return

   local m=$(lsblk -n -o MOUNTPOINT $disk 2> /dev/null)

   if [ -z $m ]; then
      echo 0
   else
      echo 1
   fi
}

# Return mountpoint if block device is mounted
# (based on 'is_device_mounted()' above)
function get_mountpoint()
{
   local disk=$1
   [ -z "$disk" ] && return 1

   local mp=$(lsblk -n -o MOUNTPOINT $disk 2> /dev/null)

   echo $mp
}

# Returns the appropriate command to execute in order
# to re-mount the given mountpoint
function build_remount_cmd()
{
   local mp=$1
   [ -z "$mp" ] && return 1
  
   local -a allopts=()
   # Get: device, mountpoint, FS type, mount options as string
   local opt_string=$(mount | grep " $mp " | awk '{ print $1 " " $3 " " $5 " " $6 }')
   [ -z "$opt_string" ] && return 1

   # Split string, store in array
   for opt in $opt_string; do
      allopts+=( "$opt" )
   done
   # Remove parentheses around mount options
   allopts[3]=${allopts[3]##(}
   allopts[3]=${allopts[3]%%)}

   # return mount command as result
   echo "mount $v -t ${allopts[2]} -o ${allopts[3]} ${allopts[0]} ${allopts[1]}"
}

# Use 'bc' for calculations because other tools
# fail in various unexpected ways for big numbers,
# c.f. https://github.com/rear/rear/issues/1307
# The idea of the mathlib_calculate () is to do all
# calculations with basically unlimited precision
# and only have the final result as integer.
# Therefore one cannot use the mathlib_calculate ()
# to get an integer remainder (modulo).
#
# e.g.
# With bash arithmetic expansion
#   # start=123456
#   # echo $(( $start % 4096 ))
#   # 576
#
# But will fail with mathlib_calculate ()
#   # mathlib_calculate "$start % 4096"
#   # 0
#
function mathlib_calculate()
{
    bc -ql <<<"result=$@ ; scale=0 ; result / 1 "
}

# Purpose is to find a working DUPLY profile configuration
# Duply is a wrapper script around duplicity - this function is
# used in the prep phase (for mkbackup) and in the verify phase
# (to check the TEMP_DIR directory - it must be defined and cannot
# be /tmp as this is usally a tmpfs file system which is too small)
function find_duply_profile ()
{
    # there could be more then one profile present - select where SOURCE='/'
    for CONF in $(echo "$1")
    do
        [[ ! -f $CONF ]] && continue
        source $CONF    # is a normal shell configuration file
        LogIfError "Could not source $CONF [duply profile]"
        [[ -z "$SOURCE" ]] && continue
        [[ -z "$TARGET" ]] && continue
        # still here?
        if [[ "$SOURCE" = "/" ]]; then
            DUPLY_PROFILE_FILE=$CONF
            DUPLY_PROFILE=$( dirname $CONF  )   # /root/.duply/mycloud/conf -> /root/.duply/mycloud
            DUPLY_PROFILE=${DUPLY_PROFILE##*/}  # /root/.duply/mycloud      -> mycloud
            break # the loop
        else
            DUPLY_PROFILE=""
            continue
        fi
    done
}
<|MERGE_RESOLUTION|>--- conflicted
+++ resolved
@@ -14,7 +14,6 @@
     sed -e '/^[[:space:]]/d;/^$/d;/^#/d' "$filename"
 }
 
-<<<<<<< HEAD
 # Get the value of a non-array variable that is set in a shell-syntax file.
 # The get_shell_file_config_variable function is meant to be used with files
 # like /etc/os-release or certain files in /etc/sysconfig or /etc/default
@@ -62,7 +61,8 @@
     # see https://github.com/rear/rear/pull/3171 (there the function name had been get_var_from_file)
     # and https://github.com/rear/rear/pull/3203
     bash -c 'unset $1 || exit 1 ; source "$0" >/dev/null ; set -u ; echo "${!1}"' "$1" "$2"
-=======
+}
+
 # Output lines in STDIN or in a file without subsequent duplicate lines
 # i.e. for each line that was seen (and output) do not output subsequent duplicates of that line.
 # This keeps the ordering of the lines so the input
@@ -90,7 +90,6 @@
     else
         awk '!seen[$0]++'
     fi
->>>>>>> ec908066
 }
 
 # Three functions to test
