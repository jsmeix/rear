# conf/default.conf
# Relax-and-Recover default configuration.

# This file is part of Relax-and-Recover, licensed under the GNU General
# Public License. Refer to the included COPYING for full text of license.
#
#
# Here we define and describe all configuration variables and set them to a default.
#
# Do not change them here. Set them in your site.conf or local.conf file as needed.
#
# Some variables are actually bash arrays and should be treated with care.
# Use VAR=( "${VAR[@]}" value ) to add a value to an array.
# Use VAR=() to set an empty array.
#
# Most variables can be set to an empty value VAR= which means that this
# setting is off or set to some automatic mode.
#
# Boolean variables can be set to anything as we only check wether the variable
# is not empty so that both VAR=yes and VAR=no evaluate to boolean 'true'.
# To set a boolean variable to 'false' set it to an empty value.
#
# A few variables have ternary semantics:
# - explicit true value like True T true t Yes Y yes y 1
# - explicit false value like False F false f No N no n 0
# - unset or empty or a value that is neither a true value nor a false value
# (see the is_true and is_false functions in lib/global-functions.sh).
#
# In case of doubt inspect the scripts how exactly a particular variable works.

##
# TMPDIR
#
# Relax-and-Recover needs a (temporary) working area where it builds in particular
# the rescue/recovery system ISO image (and perhaps even stores the backup archive).
# The directory name of the working area is created in /usr/sbin/rear by calling
#   mktemp -d -t rear.XXXXXXXXXXXXXXX
# which usually results /tmp/rear.XXXXXXXXXXXXXXX or $TMPDIR/rear.XXXXXXXXXXXXXXX
# the latter when the canonical Linux/Unix environment variable TMPDIR
# is set in the environment where /usr/sbin/rear is called.
# To have a specific working area directory prefix for Relax-and-Recover
# specify in /etc/rear/local.conf something like
#   export TMPDIR="/prefix/for/rear/working/directory"
# where /prefix/for/rear/working/directory must already exist.
# This is useful for example when there is not sufficient free space
# in /tmp or $TMPDIR for the ISO image or even the backup archive.
# TMPDIR cannot be set to a default value here, otherwise /usr/sbin/rear
# would not work in compliance with the Linux/Unix standards regarding TMPDIR
# see https://github.com/rear/rear/issues/968

# You can override autodetection and specify the kernel for the rescue/recovery system:
KERNEL_FILE=""
# The kernel configuration is used to collect the kernel binary and modules.
# It can be set to a different version (e.g. to create a UP rescue media on a SMP system):
KERNEL_VERSION="${KERNEL_VERSION:-$( uname -r )}"
# You can add arbitrary kernel command line parameters when booting the rescue/recovery system
# as you need it (e.g. things like 'console=...' see USE_SERIAL_CONSOLE below).
# Additionally Relax-and-Recover supports the following special kernel command line parameters:
# - 'debug' starts all init-scripts (in /etc/scripts/system-setup.d/ in the rescue/recovery system)
#   in debug mode (via 'set -x') and asks for confirmation before it runs each init-script
#   so that you can skip a script if needed.
# - 'noip' prevents initialization of the networking configuration which is useful when
#   you want to do the networking configuration manually in the rescue/recovery system
#   e.g. to prevent the rescue/recovery system to use the same IP address as the original system
#   but for the latter using USE_DHCLIENT="yes" (see below) is probably easier:
KERNEL_CMDLINE=""

# These variables are used to include arch/os/version specific stuff

# machine architecture, OS independant
REAL_MACHINE="$( uname -m )"
case "$REAL_MACHINE" in
	(x86_64|i686|i586)
		# all these behave exactly like i386. For 64bit we took care to handle the
		# special cases within the 32bit scripts to prevent code duplication
		MACHINE=i386
		;;
	(*)
		MACHINE=$REAL_MACHINE
esac

# Architecture, e.g. Linux-i386
ARCH="$( uname -s )-$MACHINE" 2>>/dev/null
REAL_ARCH="$( uname -s )-$REAL_MACHINE" 2>>/dev/null

# Short hostname
HOSTNAME="$( hostname -s 2>/dev/null || uname -n | cut -d. -f1 )"

# Logfile name
# NOTE: This may not be dynamic, else deal with .bash_history in rescue system
LOGFILE="$LOG_DIR/rear-$HOSTNAME.log"

# Operating System, e.g. GNU/Linux
OS="$( uname -o )"
# vendors are SUSE, Red Hat, Debian, Ubuntu, etc. as returned by lsb_release -i -s
OS_VENDOR=generic
# versions are 9.0 10 6.06, as returned by lsb_release -r -s
OS_VERSION=none

# keep the build area after we are done ? (BOOL)
KEEP_BUILD_DIR=""

# no default workflows. This variable is filled in where the worklflows are defined
# without the empty string as initial value WORKFLOWS and LOCKLESS_WORKFLOWS would
# be unbound variables that would result an error exit if 'set -eu' is used:
WORKFLOWS=("")
# allow some workflows to not lock, also generates a separate log
LOCKLESS_WORKFLOWS=("")

# default backup and output targets
BACKUP=REQUESTRESTORE
OUTPUT=ISO

# default cdrom size (in MB)
CDROM_SIZE=20

# files whose changes warrant a new rescue image
CHECK_CONFIG_FILES=( '/etc/drbd/' '/etc/drbd.conf' '/etc/lvm/lvm.conf' '/etc/multipath.conf' '/etc/rear/' '/etc/udev/udev.conf' )

##
# Relax-and-Recover recovery system update during "rear recover"
#
# see https://github.com/rear/rear/issues/841
# and https://hackweek.suse.com/14/projects/1508
#
# The by default empty RECOVERY_UPDATE_URL means this functionality is not used so that
# "rear recover" runs as usual without updating any files in the rear recovery system
# (i.e. with the recovery system as "rear mkbackup" or "rear mkrescue" had made it).
#
# If RECOVERY_UPDATE_URL is non-empty it points to a download location
# wherefrom "rear recover" will first of all download a tar.gz archive and
# extract that at the root directory '/' in the rear recovery system.
#
# The intended purpose is to download and replace in the recovery system rear config files
# (usually the content of /etc/rear/ and /var/lib/rear/recovery/ and /var/lib/rear/layout/)
# with updated rear config files.
#
# But it is not limited to replace only rear config files in the recovery system.
# Anything in the tar.gz archive will be extracted at '/' in the recovery system
# (even if it destroys the recovery system) so that it can also be used to update
# anything in the recovery system - provided one does the update carefully.
# For example one should not replace currently running rear scripts.
#
# Currently only a HTTP download location is supported like
#   RECOVERY_UPDATE_URL="http://my_internal_server/$HOSTNAME.rear_config.tgz"
# so that "curl -o recovery-update.tar.gz $RECOVERY_UPDATE_URL" will work.
# Accordingly when using RECOVERY_UPDATE_URL="http://..."
# curl should be added to the REQUIRED_PROGS array like
#   REQUIRED_PROGS=( "${REQUIRED_PROGS[@]}" curl )
#
RECOVERY_UPDATE_URL=""

##
# Output/backup locations
##

# The URL defines the remote share as <scheme>://<host>/<share> like these examples:
# nfs://host.domain/path/path/path
# cifs://server.domain/share
# usb:///dev/sdb1
# others might also work, if they can be mounted with mount <host>:/<path>
# there is special support for tape:///dev/nst0
# Additional options to the mount command are given using *_OPTIONS
# Alternatively, you can provide your own mount/unmount commands, in that case
# Relax-and-Recover will append its mountpoint to the command.

# specify the location of the backup (see text above)
BACKUP_URL=
# BACKUP_OPTIONS variable contains the mount options, do not confuse with BACKUP_PROG_OPTIONS
BACKUP_OPTIONS=
BACKUP_MOUNTCMD=
BACKUP_UMOUNTCMD=

# specify the location of the output
OUTPUT_URL=
OUTPUT_OPTIONS=
OUTPUT_MOUNTCMD=
OUTPUT_UMOUNTCMD=
OUTPUT_PREFIX="$HOSTNAME"
# keep an older copy of the output (mv $OUTPUT_PREFIX $OUTPUT_PREFIX.old before we copy the new version)
# empty means only keep current output
KEEP_OLD_OUTPUT_COPY=

# The remote file system layout for OUTPUT=PXE can be modified to accomodate different TFTP server layouts
# (simply overwrite OUTPUT_PREFIX_PXE).
#OUTPUT_PREFIX_PXE="$OUTPUT_PREFIX"    # make it empty - see issue #570 (DRLM will fill it up)
OUTPUT_PREFIX_PXE=""

##
# OUTPUT=RAMDISK stuff
##
# Configure the name of the kernel and initramfs
# The kernel will be kernel-$RAMDISK_SUFFIX
# The initramfs will be initramfs-$RAMDISK_SUFFIX.img
RAMDISK_SUFFIX="$HOSTNAME"

##
# OUTPUT=ISO stuff
##
# ISO produces files suitable for booting with isolinux and assumes that the result
# will be written sequentially to a read-only media with limited size (e.g. optical media)

# default ISO dir
ISO_DIR=$VAR_DIR/output

# default ISO volid
ISO_VOLID="RELAXRECOVER"

# how to find isolinux.bin. Possible values are "" (meaning search for it)
# or "/path/to/isolinux.bin"
ISO_ISOLINUX_BIN=""

# maximum size of generated ISO images. Multiple images will be generated if the size exceed.
# it's usefull when backups are located in the ISO image
ISO_MAX_SIZE=

# how to find mkisofs
# guess the common names mkisofs or genisoimage
# script in prep stage will verify this and complain if not found
# ebiso (https://github.com/gozora/ebiso/) can be used as alternative
# for mkisofs/genisoimage on UEFI bootable systems
# to use ebiso, specify ISO_MKISOFS_BIN=<full_path_to_ebiso>/ebiso
# in /etc/rear/local.conf or /etc/rear/site.conv
# xorisofs is now used as the preferred method for generating the iso image
# with mkisofs and genisoimage as second and third option
ISO_MKISOFS_BIN="$( type -p xorrisofs || type -p mkisofs || type -p genisoimage )"

# which files to include in the ISO image
ISO_FILES=()

# contains the resulting ISO images(s) (this variable is filled in by the
# ISO output module and is used mostly internally)
ISO_IMAGES=()

# Prefix name for ISO images without the .iso suffix.
# This might get a number appended (for splitting data onto multiple CDs).
ISO_PREFIX="rear-$HOSTNAME"

# Default boot option for ISO image. If unset, system will boot from first HD
# by default. This is usefull in almost all cases. If empty "boothd" will be used.
# Change this only, if you are about to automate things
# E.g. ISO_DEFAULT=manual
# This will start the REAR system and you can connect via ssh and issue 'rear recover'
ISO_DEFAULT=boothd

##
# OUTPUT=USB stuff
##
# USB produces files suitable for booting with extlinux, USB sticks are just the main use for this
# The device is also made bootable and a boot loader installed.
# The device must be partitioned and formatted with an ext* file system.
#
# NOTE: "USB" means any local block-storage device and includes also eSATA and other external disks

# the device to use, set automatically by BACKUP=NETFS and BACKUP_URL=usb:///dev/sdb1
USB_DEVICE=

# default size of UEFI partition on USB disk in [MB]
USB_UEFI_PART_SIZE=100

# resulting files that should be copied onto the USB stick
USB_FILES=()

# Number of rescue environments/backups to retain on USB
USB_RETAIN_BACKUP_NR=2

# Define the default WORKFLOW for the udev handler (empty to disable)
UDEV_WORKFLOW=mkrescue

# Beep when udev handler has finished
UDEV_BEEP=y

# Suspend the (USB) device when udev handler has finished ?
UDEV_SUSPEND=y

# Turn the UID led on during udev workflow
UDEV_UID_LED=y

# variable will probably be filled automatically if an USB device was manually mounted to avoid recursive backups
AUTOEXCLUDE_USB_PATH=()

##
# PXE stuff
##
# PXE produces files suitable for booting with pxelinux.

# where should I place the PXE configuration ?
PXE_CONFIG_PATH=/var/lib/rear/output

# put this before the hostname on the PXE server
PXE_CONFIG_PREFIX=rear-

# where should we put the TFTP files ?
PXE_TFTP_PATH=/var/lib/rear/output

# prefix for PXE files, e.g. the hostname
PXE_TFTP_PREFIX=$HOSTNAME.

# Create pxelinux config symlinks for MAC addresses or for IP addresses ? [MAC|IP|'']
PXE_CREATE_LINKS=MAC

# Should I remove old symlinks for this host ? [BOOL]
PXE_REMOVE_OLD_LINKS=

##
# internal BACKUP stuff
##
# These settings apply to all cases of internal Relax-and-Recover backup
#
# BACKUP Program defaults. mostly tested with tar and rsync
# by default all local filesystems will be saved
# for a full understanding of these options, look at backup/NETFS/default/*.sh
# NOTE: The BACKUP_* variables relate to ALL builtin backup methods !
# (NETFS, ISO, TAPE ...)
BACKUP_PROG=tar
# some backup progs can tell us if the transfer was only partially successful.
# Warning on partial transfers means that we won't abort but only print a warning. [BOOL]
BACKUP_PROG_WARN_PARTIAL_TRANSFER=1
# if using an unsupported backup program, the last option must be to write the archive to / read
# the archive from a file (like tar -f)
# then you also have to set the CREATE and RESTORE archive options. They are *ignored* if the
# backup program is supported.
# default setting for BACKUP_PROG_OPTIONS="" became "--anchored" (GD, 02/DEC/2014 - issue #475)
BACKUP_PROG_OPTIONS="--anchored"
# for unsupported backup programs, the last CREATE_ARCHIVE option must be to read excludes from a file
# (like tar -X filename). Furthermore, you should include an option for verbose output to stdout and
# an option to stay on the local filesystem (like tar --one-file-system) and maybe options to handle
# the exclude list correctly
BACKUP_PROG_OPTIONS_CREATE_ARCHIVE=""
# for unsupported backup programs, the last RESTORE_ARCHIVE options must be to restore the archive
# into a specific path (like tar -C $TARGET_FS_ROOT)
BACKUP_PROG_OPTIONS_RESTORE_ARCHIVE=""
BACKUP_PROG_SUFFIX=".tar"
# BACKUP_PROG_COMPRESS_OPTIONS is an array so that one can use it to provide more complex values
# e.g. to override the gzip default compression level (-6) via the tar '-I' option
# like BACKUP_PROG_COMPRESS_OPTIONS=( -I 'gzip -9 -n -c' )
# but using it with command options (as in 'gzip -9') fails with tar versions before 1.27
# with a tar error message like "gzip -9: Cannot exec" because only since tar version 1.27
# tar supports passing command line arguments to external commands, see
# http://git.savannah.gnu.org/cgit/tar.git/plain/NEWS?id=release_1_27
BACKUP_PROG_COMPRESS_OPTIONS=( --gzip )
BACKUP_PROG_COMPRESS_SUFFIX=".gz"
# Addons for encryption of the backup (currently only tar is supported)
BACKUP_PROG_CRYPT_ENABLED=0
BACKUP_PROG_CRYPT_KEY=""
BACKUP_PROG_CRYPT_OPTIONS="/usr/bin/openssl des3 -salt -k "
BACKUP_PROG_DECRYPT_OPTIONS="/usr/bin/openssl des3 -d -k "
# one could also create a dynamic name, e.g. "backup_$( date -Iseconds )"
BACKUP_PROG_ARCHIVE="backup"
BACKUP_PROG_EXCLUDE=( '/tmp/*' '/dev/shm/*' $VAR_DIR/output/\* )
BACKUP_PROG_INCLUDE=( )
# Do NOT use MANUAL_INCLUDE mode. In MANUAL_INCLUDE mode, only the filesystems explicitly specified
# in BACKUP_PROG_INCLUDE will be saved. MANUAL_INCLUDE (=YES) is only useful, if your systems do always have the
# same "basic" mountpoints you want to save (either flat partitions or LVM or even mixed) and want to ignore
# additional filesystems, that might have been included into the system (via SAN) to not blow up the
# recovery system
# Be sure to test your recovery when you want to use this mode! Default is NO
MANUAL_INCLUDE=NO
# Disable SELinux policy during backup with NETFS or RSYNC (default yes)
BACKUP_SELINUX_DISABLE=1
# Enable integrity check of the backup archive (only with BACKUP=NETFS and BACKUP_PROG=tar)
BACKUP_INTEGRITY_CHECK=
# Define BACKUP_TYPE (default empty means full backup) or incremental (only with BACKUP=NETFS and BACKUP_PROG=tar).
# The current implementation supports only to restore one full backup plus one single incremental backup
# so that currently BACKUP_TYPE=incremental actually implements a differential backup,
# see https://github.com/rear/rear/issues/974.
BACKUP_TYPE=
# Together with BACKUP_TYPE=incremental you could define on which day in the week a full backup must be run
# Therefore, use FULLBACKUPDAY=Mon (or whatever day you prefer - use the "date +%a" syntax)
FULLBACKUPDAY=

#
# program files (find them in the path). These progs are optional,
# if they are missing, nothing happens
PROGS=( )

# required programs. Same as above, but if they are missing, we abort.
REQUIRED_PROGS=(
"$SCRIPT_FILE"
bash
awk
cpio
dd
df
getopt
ip
tar
sort
mv
uniq
grep
loadkeys
kbd_mode
dumpkeys
diff
join
pwd
file
pidof
sync
strings
)

# library files
LIBS=()

# kernel modules to include on the rescue media in addition to the ones
# present at mkrescue time
MODULES=()
# autoload these modules in the given order
MODULES_LOAD=()
# modules to exclude on the rescue media (by default we exclude scsi_debug - see issue #626)
EXCLUDE_MODULES=( scsi_debug )

# files/dirs to copy as-is (with tar)
COPY_AS_IS=( $SHARE_DIR $VAR_DIR )
# things to exclude from the copy
# /dev/oracleasm contains internal files generated by Oracle ASM upon boot.
# See https://github.com/rear/rear/issues/721 for more details
COPY_AS_IS_EXCLUDE=( dev/shm dev/shm/\* dev/oracleasm dev/.udev $VAR_DIR/output/\* )

# users and groups to copy to the rescue system
CLONE_USERS=()
CLONE_GROUPS=(group disk cdrom floppy tape audio video lp tty dialout kmem uucp ssh_keys plugdev )
# copy all available users and groups on the rescue system.
# this variable overrides CLONE_USERS and CLONE_GROUPS
CLONE_ALL_USERS_GROUPS=n

# SSH_ROOT_PASSWORD defines a root password to allow SSH connection whithout a public/private key pair
# Be aware, the password is saved in hashed MD5 format (do not forget the password after months:)
# Generate a hashed password with the following command:
#   echo "my_rescue_root_password" | openssl passwd -1 -stdin
# and copy paste the output of openssl to variable SSH_ROOT_PASSWORD='...' (mind the single quotes!)
# into config file /etc/rear/local.conf
SSH_ROOT_PASSWORD=

# time synchronisation, could be NTP, RDATE or empty
TIMESYNC=
# set a timesync source, mostly needed for RDATE
TIMESYNC_SOURCE=

# define a default RECOVER_LANG - at least TSM seems to need it to correctly restore foreign language sets
# You could redefine it as, e.g. LANG_RECOVER=de_DE@euro
LANG_RECOVER=C


##
# BACKUP=FDRUPSTREAM stuff
##
# ReaR support for FDR/Upstream is limited to disaster recovery only.
# ReaR will not perform an FDR/Upstream backup.
# ReaR will install a working FDR/Upstream client when you issue the 'rear recover' command

FDRUPSTREAM_INSTALL_PATH="/opt/fdrupstream"
COPY_AS_IS_FDRUPSTREAM=( "$FDRUPSTREAM_INSTALL_PATH" )
COPY_AS_IS_EXCLUDE_FDRUPSTREAM=( "$FDRUPSTREAM_INSTALL_PATH/usserver" )
CHECK_CONFIG_FILES_FDRUPSTREAM=( "$FDRUPSTREAM_INSTALL_PATH/uscmd*" "$FDRUPSTREAM_INSTALL_PATH/usdaemon*" "$FDRUPSTREAM_INSTALL_PATH/us" "$FDRUPSTREAM_INSTALL_PATH/us1" "$FDRUPSTREAM_INSTALL_PATH/us.ser" "$FDRUPSTREAM_INSTALL_PATH/*.so" "$FDRUPSTREAM_INSTALL_PATH/usudb*" "$FDRUPSTREAM_INSTALL_PATH/*.dat" "$FDRUPSTREAM_INSTALL_PATH/*.cfg" )
PROGS_FDRUPSTREAM=( )
# Check for just one program, to ensure that FDRUPSTREAM_INSTALL_PATH is
# set correctly:
REQUIRED_PROGS_FDRUPSTREAM=( "$FDRUPSTREAM_INSTALL_PATH/uscmd1" )

##
# BACKUP=NBKDC stuff
##
# (Novastor NovaBACKUP DataCenter: http://www.novastor.com)
# Agent installation will be detected automatically in:
#  prep/NBKDC/default/40_prep_nbkdc.sh
# ReaR will not perform the backup, this will be triggered by NBK DataCenter
##

NBKDC_DIR=/opt/NovaStor/DataCenter
COPY_AS_IS_NBKDC=()
COPY_AS_IS_EXCLUDE_NBKDC=()

##
# BACKUP=GALAXY stuff
##
# Note: This is for Galaxy 5 (tested) und probably 6 (untested)
#
COPY_AS_IS_GALAXY=( /lib/libm* /opt/galaxy /etc/Galaxy.pkg /etc/CommVaultRegistry )
COPY_AS_IS_EXCLUDE_GALAXY=( "/opt/galaxy/iDataAgent/jobResults/*" "/opt/galaxy/Updates/*" "/opt/galaxy/Base/Temp/*" )
GALAXY_COMMCELL=
GALAXY_PORT=8401
GALAXY_LOGONID=
GALAXY_INSTANCE=
GALAXY_BACKUPSET=

##
# BACKUP=GALAXY7 stuff
##
# Note: This is for Galaxy 7 (tested) and maybe also for 6 (untested)
#
COPY_AS_IS_GALAXY7=( /lib/libm* /opt/galaxy /etc/CommVaultRegistry )
COPY_AS_IS_EXCLUDE_GALAXY7=( "/opt/galaxy/iDataAgent/jobResults/*" "/opt/galaxy/Updates/*" "/opt/galaxy/Base/Temp/*" )
# Use this default backup set. If left empty we will prompt the user at restore time for
# the appropriate backup set to use. Could be set to a global organisation-wide default
# in site.conf ...
GALAXY7_BACKUPSET=
# Use this argument file for all Galaxy commands. You can place some general stuff here
# and also use this file to store the logon credentials to Galaxy. This file will be
# automatically included in COPY_AS_IS
GALAXY7_Q_ARGUMENTFILE=
##
# BACKUP=GALAXY10 stuff
##
# Note: This is for Galaxy 10 (tested)
#
COPY_AS_IS_GALAXY10=( /lib/libm* /opt/simpana/ /etc/CommVaultRegistry )
COPY_AS_IS_EXCLUDE_GALAXY10=( "/opt/simpana/iDataAgent/jobResults/*" "/opt/simpana/Updates/*" "/opt/simpana/Base/Temp/*" )
# Use this default backup set. If left empty we will prompt the user at restore time for
# the appropriate backup set to use. Could be set to a global organisation-wide default
# in site.conf ...
GALAXY10_BACKUPSET=
# Use this argument file for all Galaxy commands. You can place some general stuff here
# and also use this file to store the logon credentials to Galaxy. This file will be
# automatically included in COPY_AS_IS
GALAXY10_Q_ARGUMENTFILE=


##
# BACKUP=TSM stuff
##
#
COPY_AS_IS_TSM=( /etc/adsm/TSM.PWD /opt/tivoli/tsm/client /usr/local/ibm/gsk8* )
COPY_AS_IS_EXCLUDE_TSM=( )
PROGS_TSM=(dsmc)
# where to copy the resulting files to and save them with TSM
TSM_RESULT_FILE_PATH=/opt/tivoli/tsm/rear
#
# Additional dsmc options for restore. Point-in-time read from user
# input is also added to this array.
TSM_DSMC_RESTORE_OPTIONS=( )
#
# Point-in-time date to use, calculated from user input during recovery.
# User input is read as YYYY-MM-DD, but internally MM/DD/YYYY is used.
# (Used internally)
TSM_RESTORE_PIT_DATE=
#
# Point-in-time time to use, calculated from user input during recovery.
# Format is HH:mm:ss.
# (Used internally)
TSM_RESTORE_PIT_TIME=
#
# Should the result from mkrecover/backup saved via TSM
# You can disable these saving when the result is saved on an different way (ISO_URL....)
# (y/n) default to y
TSM_RESULT_SAVE=y

# TSM archive management class definition
TSM_ARCHIVE_MGMT_CLASS=

# Say "y", "Yes" or "1" to remove the ISO file from local system (in the ISO_DIR location)
# if TSM server confirms the backup was successful (to preserve space on the local system)
TSM_RM_ISOFILE=

##
# OUTPUT=OBDR stuff
##
#
COPY_AS_IS_OBDR=( )
COPY_AS_IS_EXCLUDE_OBDR=( )
REQUIRED_PROGS_OBDR=( lsscsi sg_wr_mode )

# OBDR block size, known to work with 2048
OBDR_BLOCKSIZE=2048

##
# BACKUP=NBU stuff (Symantec/Veritas NetBackup)
##
#
COPY_AS_IS_NBU=( /usr/openv/bin/vnetd /usr/openv/bin/vopied /usr/openv/lib /usr/openv/netbackup /usr/openv/var/auth/[mn]*.txt )
COPY_AS_IS_EXCLUDE_NBU=( "/usr/openv/netbackup/logs/*" "/usr/openv/netbackup/bin/bpjava*" "/usr/openv/netbackup/bin/xbp" )
PROGS_NBU=( )

##
# BACKUP=DP stuff (HP DataProtector)
##
#
COPY_AS_IS_DP=( /opt/omni/lbin /opt/omni/bin/omnir /opt/omni/bin/omnidb /opt/omni/bin/omnimnt /opt/omni/bin/omnicellinfo /opt/omni/lib /etc/opt/omni/client )
COPY_AS_IS_EXCLUDE_DP=()

##
# BACKUP=NSR (EMC Networker; Legato)
##
#
# NSR_ROOT_DIR is relocatable - default location is /nsr
NSR_ROOT_DIR=/nsr
COPY_AS_IS_NSR=( $NSR_ROOT_DIR /opt/nsr /usr/lib/nsr /usr/lib64/gconv )
COPY_AS_IS_EXCLUDE_NSR=( "$NSR_ROOT_DIR/logs/*" "$NSR_ROOT_DIR/debug/*" "$NSR_ROOT_DIR/index/*" "$NSR_ROOT_DIR/lockbox/*" "$NSR_ROOT_DIR/mm/*" "$NSR_ROOT_DIR/repository/*" "$NSR_ROOT_DIR/scripts/*" "$NSR_ROOT_DIR/utils/*" )
PROGS_NSR=( nsrexec nsrexecd mminfo save savefs savepnpc recover nsrfsra nsrinfo nsrretrieve nsrwatch nsrports uasm )
# NSRSERVER is normally found automatically, but for the rare cases it is not found pls define it in local.conf
NSRSERVER=
# NSR_RETENTION_TIME defines the retention time in EMC NetWorker for the result files (ISO image), default is "1 day"
# see  nsr_getdate(3) for the valid choices (double-quotes are important)
NSR_RETENTION_TIME=
# The name of the default NSR pool. Default is the upstream default but some sites need to change that to an own default pool name.
NSR_DEFAULT_POOL_NAME=Default

##
# BACKUP=SESAM  (SEP Sesam: http://www.sep.de)
# path to sesam installation will be detected automatically in:
#  prep/SESAM/default/40_prep_sesam.sh
##
COPY_AS_IS_SESAM=()
COPY_AS_IS_EXCLUDE_SESAM=()


##
# BACKUP=BACULA stuff (www.bacula.org stuff)
##
COPY_AS_IS_BACULA=( /etc/bacula /var/spool/bacula )
COPY_AS_IS_EXCLUDE_BACULA=( /var/lib/bacula )
PROGS_BACULA=( bacula-fd bconsole bacula-console bextract bls bscan btape smartctl )
# Provide the (possible) volume labels to restore from using bextract.
# Multiple entries can be separated by '|' and '*' wildcards are allowed.
#  eg. VOL-*|Vol-*
BEXTRACT_VOLUME=
# Provide the Bacula archive device to use for restoring from, either the
# name of a tape device or a disk block device as configured for bacula-sd.
#  eg. Ultrium-1 or /dev/sda1
BEXTRACT_DEVICE=

##
# BACKUP=BORG stuff (https://borgbackup.readthedocs.io)
##
# Copy Borg stuff 1:1
COPY_AS_IS_BORG=( )
# Binaries Borg needs to operate correctly
# ReaR includes `borg' and `locale' automatically
PROGS_BORG=( )
# Borg server name
BORGBACKUP_HOST=
# Username for connection to Borg server
BORGBACKUP_USERNAME=
# Path to Borg repository on Borg server
BORGBACKUP_REPO=
# Prefix used by ReaR to name archives
# WARNING:
# Do not use '_' in BORGBACKUP_ARCHIVE_PREFIX as it is used internally by ReaR.
BORGBACKUP_ARCHIVE_PREFIX="rear"
# Compression used by Borg
# Syntax: <compression_type,level>
# compression_type: none, lz4, zlib, lzma
# level: 0-9
# Default: none
# We agreed in #1037 to mirror its settings in ReaR as well.
# "The reason why we default to no compression is that users have to make
# an informed choice."
BORGBACKUP_COMPRESSION=""
<<<<<<< HEAD
=======
# Borg encryption type
# Types: none, keyfile, repokey
# none: encryption is disabled (least trouble with setup, least security)
# keyfile: passphrase and having-the-key (stored on client in /$HOME/.config/borg/keys/)
# repokey: passphrase-only (stored on server BORGBACKUP_REPO/config)
# Default: repokey
BORGBACKUP_ENC_TYPE=""

>>>>>>> e07b4a7f
# Borg retention strategy
BORGBACKUP_PRUNE_HOURLY=
BORGBACKUP_PRUNE_DAILY=
BORGBACKUP_PRUNE_WEEKLY=
BORGBACKUP_PRUNE_MONTHLY=
BORGBACKUP_PRUNE_YEARLY=

##
# BACKUP=BAREOS stuff (bareos.org)
##
COPY_AS_IS_BAREOS=( /etc/bareos /var/spool/bareos )
COPY_AS_IS_EXCLUDE_BAREOS=( /var/lib/bareos )
PROGS_BAREOS=( bareos-fd bconsole bareos-console bextract bls bscan btape smartctl )
# Provide the (possible) volume labels to restore from using bextract.
# Multiple entries can be separated by '|' and '*' wildcards are allowed.
#  eg. VOL-*|Vol-*
BEXTRACT_VOLUME=
# Provide the Bareos archive device to use for restoring from, either the
# name of a tape device or a disk block device as configured for bareos-sd.
#  eg. Ultrium-1 or /dev/sda1
BEXTRACT_DEVICE=
# If you have more than one restore job defined for a client, define it as
# BAREOS_RESTORE_JOB=client-restore
# You can leave it unset as rear will tell you when it is needed
# BAREOS_RESTORE_JOB=
#
# If you have more than one fileset configured for your client, specify one here.
# Otherwise interaction is needed during restore.
# Leave unset, if you have only one fileset for your client (this is almost always the case)
# E.g. BAREOS_FILESET=Full
# BAREOS_FILESET=

##
# BACKUP=DUPLICITY stuff
##
# DUPLICITY is a cloud based external backup method
# The program duply is wrapper script around duplicity which makes it much easier to use
# and script in rear - duply uses the concept of a profile (basically a script with vars
# to define your settings - use it as "duply <profile> status" to see it in action)
# By using DUPLY_PROFILE we will try an automatic restore, if duplicity directly is used
# then you better add some restore script in the COPY_AS_IS array
#
# BACKUP_PROG="duply"
DUPLY_PROFILE=""

#######################################################################
# Extention for DUPLICITY
#
# BACKUP=DUPLICITY
# BACKUP_PROG="duplicity"
#
# DUPLICITY_PROG="/usr/bin/duplicity"
#
# the ssh/rsync user at the backup server that is allowed to read/write the Backup
# for this host
#
# DUPLICITY_USER="<user>"
#
# the backup server to write/read the backup:
#
# DUPLICITY_HOST="<hostname|ip>"
#
# the protocol duplicity should use for backup/restore (must be rsync for this case)
# duplicity supports much more (ssh, scp, ftp, ..) but this isnt test in rear yet
#
# DUPLICITY_PROTO="rsync"
#
# the path at the remote host, that contain the host-dirs with the backups
#
# DUPLICITY_PATH="</dir1/dir2>"
#
# combining the upper parameters
# should result e.g. in BACKUP_DUPLICITY_URL="rsync://rear-user@192.168.99.10//backup/rear"
#
# BACKUP_DUPLICITY_URL="${DUPLICITY_PROTO}://${DUPLICITY_USER}@${DUPLICITY_HOST}/${DUPLICITY_PATH}"
#
# value for duplicity action 'remove-older-than'
# for format of time see the TIME FORMATS section at man duplicity
# default = 2M ^= 2 Month
#
# BACKUP_DUPLICITY_MAX_TIME="2M"
#
# GPG-KEY for encrypt backup (e.g. for backup-User)
# BACKUP_DUPLICITY_GPG_OPTIONS="{ --gpg-options "--cipher-algo AES"}"
# BACKUP_DUPLICITY_GPG_ENC_KEY="<gpg-key-id>"
# BACKUP_DUPLICITY_GPG_ENC_PASSPHRASE="passphrase"
#
# GPG-KEY for sign backup (e.g. root-User)
# BACKUP_DUPLICITY_GPG_SIGN_KEY=""
#
# Some extra options for duplicity, see man duplicity.
# BACKUP_DUPLICITY_OPTIONS="--volsize 100"
#
# directories NOT to backup
# NOTE: for mountpoints to restore use MOUNTPOINTS_TO_RESTORE (extra)
# Mountpoints for proc (e.g. /proc and /var/lib/ntp/proc) and /sys MUST given -
# if not duplicity will fail!
# BACKUP_DUPLICITY_EXCLUDE=( '/proc' '/sys' '/run' '/var/lib/ntp/proc' "$HOME/.cache" '/tmp' '/var/tmp' '/app' '/var/app' )
#
# Mountpoints to restore
# if defined, used by restore/default/90_create_missing_directories.sh
# MOUNTPOINTS_TO_RESTORE="proc sys run tmp dev/pts dev/shm app app/rear var/app"
#
#######################################################################

##
# BACKUP=NETFS stuff
##
# NETFS is an internal backup method that saves the backup into a mounted directory.
# This is usually a network share, but can also be used to create a backup to a local
# disk (by providing your own BACKUP_MOUNTCMD and BACKUP_UMOUNTCMD commands that mount the
# local disk. Please note that a backup to a local disk is not a disaster recovery backup.
#
# NETFS saves the system to a network file system. Supported are all filesystems that your
# system can handle, for some exotic filesystems you might have to extend Relax-and-Recover
# to correctly handle the URL or provide custom mount/umount commands.

# prefix directory to create under the network filesystem share
NETFS_PREFIX="$HOSTNAME"

# keep an older copy of the backup (mv $NETFS_PREFIX $NETFS_PREFIX.old before we copy the new version)
# empty means only keep current backup
NETFS_KEEP_OLD_BACKUP_COPY=

# Specify if rear should try to backup capabilities (y/n) default (n).
NETFS_RESTORE_CAPABILITIES=n

##
# BACKUP=RSYNC method
##
# RSYNC backup method uses rsync (using ssh or rsync) to make a backup to a remote network server
# prefix directory to create on the remote network filesystem
# default prefix is the short hostname
RSYNC_PREFIX="$HOSTNAME"
# RSYNC_PROTOCOL_VERSION=29 when rsync version <3.0, or 30 for newer releases (is auto-detected,
# but if you move from one rsync server to another it might become handy to known about this var)
RSYNC_PROTOCOL_VERSION=
# The BACKUP_URL contains the source or destination path of the remote rsync server (ssh, rsync protocol)
# Note: please exchange the SSH keys to avoid password prompts
# BACKUP_URL is mandatory with RSYNC
# BACKUP_URL=rsync://[USER@]HOST[:PORT]/PATH    # using ssh
# BACKUP_URL=rsync://[USER@]HOST[:PORT]::/PATH  # using rsync
#
# The default rsync options passed (more can/will be added according workflow)
# You can use this variable to add your own options, e.g.
# BACKUP_RSYNC_OPTIONS=( "${BACKUP_RSYNC_OPTIONS[@]}" --devices --acls )
BACKUP_RSYNC_OPTIONS=(--sparse --archive --hard-links --numeric-ids --stats)
############

# Tape block size, default is to leave it up to the tape-device
TAPE_BLOCKSIZE=

# disable ping
# some environments don't allow to ping the backup host, even though the backup
# software is reachable
# e.g. in a DMZ. since most backup methods check the host availability, you can disable ping by
# unsetting the PING variable [BOOL]
PING=

##
# BACKUP=REQUESTRESTORE stuff
##
# This mode stops the restore after formatting and mounting the filesystems and expects
# the backup data to appear by miracle (e.g. you doing something).
# I use this mode with DMZ servers that are saved with RBME (RSYNC BACKUP MADE EASY) and
# the magical restore is just me pushing the files back via rsync/ssh. That is the reason why
# Relax-and-Recover includes an SSH server for your convenience.
#

# The text to display in order to prompt the user to restore the data
REQUESTRESTORE_TEXT="Please start the restore process on your backup host.

Make sure that you restore the data into $TARGET_FS_ROOT (by default '/mnt/local')
instead of '/' because the hard disks of the recovered system are mounted there.
"

# The example command added to the history to make it easier for the user.
REQUESTRESTORE_COMMAND=

##
# BACKUP=RBME
##
# This mode allows restoring a RBME backup from NFS shares.
# As NFSv4 is not fully supported with rear (yet) it is safer to
# use BACKUP_OPTIONS="nfsvers=3,nolock" in the local.conf file.
# Also, do not forget to open the TCP/UDP ports on the NFS server (iptables)!

# Configure the RBME backup ahead of time.
# RBME will present you a list of all backups that are available.
# A magic value of 'latest' will automatically use the latest backup
RBME_BACKUP=

# If the RBME hostname is different from the system hostname, configure it here
# Example: RBME_HOSTNAME="$HOSTNAME-bcp"
RBME_HOSTNAME=$HOSTNAME

##
# BACKUP=EXTERNAL
##
# Custom command backup stuff

# examples for external backup. In this mode your external program must do EVERYTHING
# In the example below we backup / to the vms host via tar and netcat
# NOTE: The EXTERNAL_* commands can be also defined as an array () to better protect
# arguments with blanks
# NOTE: The EXTERNAL_* commands will be run inside eval like this:
# eval "${EXTERNAL_BACKUP[@]}"
#
# Command to backup the required data
# This example saves the data via SSH to a remote system called vms
EXTERNAL_BACKUP="tar -c -l -z / | ssh vms 'cat >rear64/backup.tar.gz'"
# Command to restore the data (by default $TARGET_FS_ROOT is '/mnt/local')
EXTERNAL_RESTORE="ssh vms cat rear64/backup.tar.gz | tar -C $TARGET_FS_ROOT -x -z"
# The following exit codes from EXTERNAL_* should not abort the backup or recovery
# This example is useful for rsync
EXTERNAL_IGNORE_ERRORS=( 23 24 )
# Command to verify the availability of the backup resource, will be executed only if PING=1
# NOTE: This command will be run within the ProgressBar system !! You should therefore avoid
# output on STDOUT by rerouting that to FD 8, the progress bar
EXTERNAL_CHECK="ssh vms date >&8"

##
# BACKUP_RESTORE_MOVE_AWAY
#
# Move away restored files or directories that should not have been restored:
#
# Do not confuse it with EXCLUDE_RESTORE in the EXCLUDES section below.
# With EXCLUDE_RESTORE items are excluded during backup restore
# where each particular backup method must explicitly implement support
# for the EXCLUDE_RESTORE functionality (most do not support it).
# In contrast BACKUP_RESTORE_MOVE_AWAY works generically
# for any backup restore method.
#
# See https://github.com/rear/rear/issues/779
#
# After backup restore rear should move away files or directories
# that should not have been restored - maily files or directories
# that are created and maintained by system tools where
# a restore from the backup results wrong/outdated
# content that conflicts with the actual system.
#
# The generic traditional example of such a file was /etc/mtab.
# As long as it was a regular file it must not have been restored
# with outdated content from a backup. Nowadays it is a symbolic link
# to /proc/self/mounts which should probably be restored to ensure
# that link is available.
#
# rear will not remove any file (any user data is sacrosanct).
# Instead rear moves those files away into a rear-specific directory
# so that the admin can inspect that directory to see what rear thinks
# should not have been restored:
readonly BACKUP_RESTORE_MOVE_AWAY_DIRECTORY="$VAR_DIR/moved_away_after_backup_restore/"
#
# There is nothing hardcoded in the scripts.
# Instead BACKUP_RESTORE_MOVE_AWAY_FILES is a documented list
# that explains why each file or directory is moved away.
# The BACKUP_RESTORE_MOVE_AWAY_FILES list is not readonly
# so that it can be modified as needed by the scripts.
# The items in the BACKUP_RESTORE_MOVE_AWAY_FILES list do not need to be only files.
# Also a whole directory tree can be moved away (automatically recursively).
# If an item in BACKUP_RESTORE_MOVE_AWAY_FILES is a directory only its content
# is (recursively) removed but the original (empty) directory is kept because
# the empty directory alone should not cause issues and usually only the content
# is what results wrong/outdated content that conflicts with the actual system
# or what is no longer needed after system recovery (e.g. content in /var/tmp
# is probably no longer needed but the /var/tmp directory is still needed).
# Already existing stuff in the BACKUP_RESTORE_MOVE_AWAY_DIRECTORY that would be (partially)
# overwritten by the items in the BACKUP_RESTORE_MOVE_AWAY_FILES list is removed before
# (because such stuff is considered as outdated leftover e.g. from a previous recovery)
# but already existing stuff in the BACKUP_RESTORE_MOVE_AWAY_DIRECTORY that is not
# in the curent BACKUP_RESTORE_MOVE_AWAY_FILES list is kept.
# Example:
# Probably stuff in the /var/tmp directory is not needed after a system recovery
# and /etc/udev/rules.d/70-persistent-net.rules is created and maintained
# by systemd/udev (see https://github.com/rear/rear/issues/770):
# BACKUP_RESTORE_MOVE_AWAY_FILES=( /var/tmp /etc/udev/rules.d/70-persistent-net.rules )
BACKUP_RESTORE_MOVE_AWAY_FILES=()

##
# How to exclude something ----- EXCLUDES -------
#
# You cannot exclude a device (e.g. /dev/sdg) directly. Instead you have to exclude everything
# ON that device and then the dependancy tracker will automatically exclude the device from the
# recovery (because there won't be any recovery information for that "unnecessary" device).
#
# Furthermore, you have to exclude MD devices and LVM2 volume groups separately as there is no
# automatic detection of these dependancies (yet, please write and submit it !)

# Exclude filesystems by specifying their mountpoints. Will be automatically added to the
# $BACKUP_PROG_EXCLUDE array during backup to prevent the excluded filesystems' data to
# be backed up
# examples: /tmp
#           /media/bigdisk
EXCLUDE_MOUNTPOINTS=()

# Exclude MD devices
# examples: /dev/md0
#           /dev/md/0
EXCLUDE_MD=()

# Exclude LVM2 volume groups. This will automatically exclude also the creation of the corresponding
# physical and logical volumes that belong to the excluded volume group.
#
# NOTE: YOU MUST ALSO EXCLUDE THE CORRESPONDING MOUNTPOINTS IN EXCLUDE_MOUNTPOINTS (see above)
#       OTHERWISE THE RECOVERY ***WILL*** TRY TO RECREATE THE FILESYSTEMS ONTO NON-EXISTING LVs
#
#       Y O U   H A V E   B E E N   W A R N E D  ! ! !
EXCLUDE_VG=()

# Exclude any component from the recovery image.
# Some component types need a prefix:
# - filesystems: "fs:/var/cache"
# - physical volumes: "pv:/dev/sda2"
# - swap: "swap:/dev/mapper/system-swap"
# Volume groups look like: "/dev/system".
# If in doubt about the correct syntax, consult /var/lib/rear/layout/disktodo.conf
EXCLUDE_COMPONENTS=()

####
# Only include LVM2 volume groups - the opposite of EXCLUDE_VG (handy if you only want vg00 to be included)
# EXCLUDE_VG and EXCLUDE_MOUNTPOINTS will get populated automatically, if needed
# syntax : e.g. ONLY_INCLUDE_VG=( "vg00" "vg01" )
ONLY_INCLUDE_VG=()

# Automatically exclude disks that are not used by mounted filesystems
# Explicitly excluding/including devices is generally a safer option.
# (layout code)
AUTOEXCLUDE_DISKS=y

# Automatically exclude multipath disks and their dependent components
AUTOEXCLUDE_MULTIPATH=y

# Automatically exclude automounter paths from the backup
AUTOEXCLUDE_AUTOFS=

# Automatically exclude filesystems mounted under directories given here
# The default is /media to exclude USB devices mounted there.
# This is different from EXCLUDE_MOUNTPOINTS, which accepts only mountpoints.
AUTOEXCLUDE_PATH=( /media )

#### New Style include/excludes
# Exclude components from being backed up, recreation information is active
EXCLUDE_BACKUP=()

# Exclude components during component recreation
# will be added to EXCLUDE_BACKUP (it is not backed up)
# recreation information gathered, but commented out
EXCLUDE_RECREATE=()

# Exclude components during the backup restore phase
# Only used to exclude files from the restore.
EXCLUDE_RESTORE=()

# Exclude several device names from being viable mapping options during a restore
EXCLUDE_DEVICE_MAPPING=( "loop*" "ram*" )

################ ---- various warnings
#
# Warnings can be also disabled by unsetting these variables
WARN_MISSING_VOL_ID=1

################ ---- enable/disable features
#
# To enable cfg2html, if present on the system, set to 'y', 'Y' or '1'
USE_CFG2HTML=
# If SKIP_CFG2HTML is enabled, skip this script (backward compatibility) - the var will become obsolete in rear-1.18
# SKIP_CFG2HTML=

# Simplyfy bonding setups by configuring always the first device of a bond
SIMPLIFY_BONDING=

# Serial Console support is enabled if serial devices are found on the system and
# then matching kernel command line parameters like 'console=ttyS0,9600 console=ttyS1,9600'
# are set when booting the rescue/recovery system (see KERNEL_CMDLINE above).
# IA64 platforms do require it, and sometimes people still use serial console
# e.g. when no VGA console is available (say y, n or leave empty to autodetect):
USE_SERIAL_CONSOLE=

# Say "y", "Yes" (or any not empty string) to enable the DHCP client protocol
# which lets the rescue/recovery system run dhclient to get an IP address
# instead of using the same IP address as the original system:
USE_DHCLIENT=

# Say "y", "Yes" (or any not empty string) to enable static networking (overrules USE_DHCLIENT):
USE_STATIC_NETWORKING=

# Commands to prepare network devices setup in the rescue/recovery system
# provided the kernel command line does not contain the 'noip' parameter.
# Each command is a quoted fixed string to get the commands separated from each other
# as in NETWORKING_PREPARATION_COMMANDS=( 'first command' 'second command' ).
# The commands in NETWORKING_PREPARATION_COMMANDS get copied at the beginning
# of /etc/scripts/system-setup.d/60-network-devices.sh that is the main script
# which runs while booting the rescue/recovery system to set up network devices.
# The primary intent is to be able to specify special commands for special cases
# as preparation so that the subsequent autogenerated network devices setup code
# in the 60-network-devices.sh script can successfully set up network devices
# (for details see usr/share/rear/rescue/GNU/Linux/31_network_devices.sh).
# But NETWORKING_PREPARATION_COMMANDS is not limited to its primary intent.
# For example it can also be used to set up networking completely manually in the rescue/recovery system via something like
# NETWORKING_PREPARATION_COMMANDS=( 'ip addr add 192.168.100.2/24 dev eth0' 'ip link set dev eth0 up' 'ip route add default via 192.168.100.1' 'return' )
# where the last command lets the 60-network-devices.sh script directly return
# so that the subsequent autogenerated network devices setup code will not be run.
# The by default empty NETWORKING_PREPARATION_COMMANDS means the 60-network-devices.sh script
# is autogenerated according to the network devices setup in the currently running system
# i.e. the default is an automated network devices setup in the rescue/recovery system
# that should match the network devices setup in the currently running system:
NETWORKING_PREPARATION_COMMANDS=()

##
# GRUB_RESCUE [ GRUB_RESCUE_USER ]
#
# Add a rear rescue/recovery system to the GRUB/GRUB2 bootloader of the currently running system.
# It adds kernel and the rear initrd to the bootloader directory in the currently running system and
# adds a 'Relax-and-Recover' GRUB/GRUB2 menue entry to boot that locally installed rear rescue system.
# Note that GRUB_RESCUE is the only functionality where "rear mkbackup" or "rear mkrescue"
# changes the currently running system. It changes the currently running system even
# in a critical way because it changes the bootloader of the currently running system.
# The main reason for the GRUB_RESCUE functionality is to be quickly able to recover a system
# from soft errors (like deleting all of /lib/) without digging out the rear recovery boot medium.
# When booting that locally installed rear recovery system it does the same as when booting
# the rear recovery system from an external rear boot medium - i.e. "rear recover" replaces the
# whole current system with a recreated system where all files are restored from the backup.
# To be on the safe side the GRUB_RESCUE functionality is disabled by default:
GRUB_RESCUE=n
# Optional password protection via GRUB_RESCUE_USER only works for GRUB2 with Legacy BIOS booting.
# GRUB_RESCUE_USER is not supported for UEFI booting (cf. https://github.com/rear/rear/pull/954).
# GRUB2 password protection requires an existing GRUB2 user with a password.
# If the GRUB_RESCUE functionality is enabled (e.g. via GRUB_RESCUE=y in /etc/rear/local.conf)
# a non-empty GRUB_RESCUE_USER can be optionally set to get GRUB2 password protection
# for the 'Relax-and-Recover' GRUB2 menue entry.
# When GRUB_RESCUE_USER is non-empty it must specify an already configured GRUB2 user
# except the special value 'unrestricted' is set via GRUB_RESCUE_USER="unrestricted"
# which creates the 'Relax-and-Recover' GRUB2 menue entry so that it can be booted by anyone
# which means anyone who can boot the currently running system can replace it via "rear recover".
# When GRUB_RESCUE_USER is empty rear does not do a GRUB2 user related setup
# so that the already existing GRUB2 users configuration determines
# which users can boot the 'Relax-and-Recover' GRUB2 menue entry.
# Usually this means anyone can boot 'Relax-and-Recover' which means anyone
# who can boot the currently running system can replace it via "rear recover".
GRUB_RESCUE_USER=""
# The former GRUB2 superuser setup support in rear via GRUB_SUPERUSER is dropped and
# also the former GRUB2 password setup support in rear via GRUB_RESCUE_PASSWORD is dropped.
# Both kind of setup can change the behaviour of the GRUB2 bootloader as a whole in unexpected ways
# but rear is not meant to change the general GRUB2 configuration of the currently running system.
# It works by default reasonably backward compatible when formerly a GRUB_SUPERUSER was used
# which means a GRUB2 superuser was set up by rear in /etc/grub.d/01_users with GRUB_RESCUE_PASSWORD
# so that the empty GRUB_RESCUE_USER results that the 'Relax-and-Recover' GRUB2 menue entry
# can only be booted by the formerly set GRUB_SUPERUSER with the formerly set GRUB_RESCUE_PASSWORD.
# For background information see https://github.com/rear/rear/pull/942
# and https://github.com/rear/rear/issues/703
# starting at https://github.com/rear/rear/issues/703#issuecomment-235506494

##
# USING_UEFI_BOOTLOADER
#
# UEFI (Secure booting) support is partly available in rear (at least for Fedora, RHEL)
# SLES, openSUSE do not work out of the box due to issues with making an UEFI bootable ISO image.
# SLES, openSUSE need the additional tool 'ebiso' to make an UEFI bootable ISO image
# (via ISO_MKISOFS_BIN=/usr/bin/ebiso - see the ISO_MKISOFS_BIN variable above).
# The next variable can explitly specify whether or not an UEFI bootloader should be used:
# USING_UEFI_BOOTLOADER=   means let rear try to find it out by itself (default)
# USING_UEFI_BOOTLOADER=0  means we do not want UEFI capable ISO and no efi tools in rear image
# USING_UEFI_BOOTLOADER=1  means we want UEFI ISO image and all efi tools to recreate the secure boot
# instead of '0' also any value that is recognized as 'no' by the is_false function can be used
# instead of '1' also any value that is recognized as 'yes' by the is_true function can be used
USING_UEFI_BOOTLOADER=

##
# advanced handling of Relax-and-Recover result (boot image)
##
# Relax-and-Recover can do something with the resulting files, here we say what
#

# create a list of result files that make up the DR boot environment
# initially this list is empty, but a user could add his own files here
RESULT_FILES=()

# we can send a mail with the resulting files. We even support multiple recipients,
# each array variable is one recipient. When you set this variable to a value without
# using an array, it will still work.
RESULT_MAILTO=()

# set the sender, your local sendmail will expand this to a FQDN if you don't
# supply a full name here.
RESULT_MAILFROM=root

# set the subject to empty here, later script will fill in our default
RESULT_MAILSUBJECT=

# path to your sendmail
RESULT_SENDMAIL="$( type -p sendmail || echo /usr/lib/sendmail )"

# extra sendmail options. On my system -t makes sendmail read the recipients
# from the mail headers
# Use array to properly handle args with spaces ("some arg")
RESULT_SENDMAIL_OPTIONS=( -oi -t )

################ ---- ia64 specific stuff
#
# full path to elilo.efi file. Leave empty to use automatic search for it
ELILO_BIN=

################ ---- custom scripts
#
# NOTE: The scripts can be defined as an array to better handly spaces in parameters.
# The scripts are called like this: eval "${PRE_RECOVERY_SCRIPT[@]}"

# Call this after Rela-and-Recover did everything in the recover workflow.
# Use $TARGET_FS_ROOT (by default '/mnt/local') to refer to the recovered system.
POST_RECOVERY_SCRIPT=

# Call this before Relax-and-Recover starts to do anything in the recover workflow. You have the rescue system but nothing else
PRE_RECOVERY_SCRIPT=

# PRE/POST Backup scripts will provide the ability to run certain tasks before and after a ReaR backup.
# for example:
#   If a small database running on local filesystem and dependant on a local service, you will maintain its data consistency.
#   Stopping it before backup and restarting again after.
#   In case of any error during backup, if POST tasks were defined, ReaR will run those POST tasks within ExitTasks Array.
#   This will prevent that the database remain stopped.

# Call this after Relax-and-Recover finished to do anything in the mkbackup/mkbackuponly workflow.
POST_BACKUP_SCRIPT=

# Call this before Relax-and-Recover starts to do anything in the mkbackup/mkbackuponly workflow.
PRE_BACKUP_SCRIPT=

# some external backup software give you the opportunity to enter paths to exclude ...
# we tend to use a timer in seconds we wait before continuing (we do not want to break the automated restores)
WAIT_SECS=30

# to force adding multipath related executables so a recovered system would be able to boot via SAN disks only
# instead of the internal ones (no success guaranteed although). E.g. in case the destination has no internal disks.
# making the variable (y,Y,1) to enable
BOOT_OVER_SAN=

####################
# DRLM (Disaster Recovery Linux Manager) Variables

# Specify if rear is managed from DRLM (y/n) [ default (n) ].
DRLM_MANAGED=n
<|MERGE_RESOLUTION|>--- conflicted
+++ resolved
@@ -648,8 +648,6 @@
 # "The reason why we default to no compression is that users have to make
 # an informed choice."
 BORGBACKUP_COMPRESSION=""
-<<<<<<< HEAD
-=======
 # Borg encryption type
 # Types: none, keyfile, repokey
 # none: encryption is disabled (least trouble with setup, least security)
@@ -657,8 +655,6 @@
 # repokey: passphrase-only (stored on server BORGBACKUP_REPO/config)
 # Default: repokey
 BORGBACKUP_ENC_TYPE=""
-
->>>>>>> e07b4a7f
 # Borg retention strategy
 BORGBACKUP_PRUNE_HOURLY=
 BORGBACKUP_PRUNE_DAILY=
