--- conflicted
+++ resolved
@@ -125,15 +125,7 @@
         preferred_target_device_name="$( get_device_name $current_device )"
         # Use the current one if it is of same size as the old one:
         if test "$orig_size" -eq "$current_size" ; then
-<<<<<<< HEAD
-            # Ensure the determined target device is really a block device and not write-protected:
-            if test -b "$preferred_target_device_name" && ! is_write_protected "$preferred_target_device_name"; then
-                add_mapping "$orig_device" "$preferred_target_device_name"
-                LogPrint "Using $preferred_target_device_name (same name and same size) for recreating $orig_device"
-                # Continue with next original device in the LAYOUT_FILE:
-                continue
-=======
-            # Ensure the target device is really a block device on the replacement hardware.
+            # Ensure the determined target device is really a block device:
             # Here the target device has same name as the original device which was a block device on the original hardware
             # but it might perhaps happen that this device name is not a block device on the replacement hardware:
             if test -b "$preferred_target_device_name" ; then
@@ -141,12 +133,16 @@
                 if is_mapping_target "$preferred_target_device_name" ; then
                     DebugPrint "Cannot use $preferred_target_device_name (same name and same size) for recreating $orig_device ($preferred_target_device_name already exists as target in $MAPPING_FILE)"
                 else
-                    add_mapping "$orig_device" "$preferred_target_device_name"
-                    LogPrint "Using $preferred_target_device_name (same name and same size $current_size) for recreating $orig_device"
-                    # Continue with next original device because the current one is now mapped:
-                    continue
+                    # Ensure the determined target device is not write-protected:
+                    if is_write_protected "$preferred_target_device_name" ; then
+                        DebugPrint "Cannot use $preferred_target_device_name (same name and same size) for recreating $orig_device ($preferred_target_device_name is write-protected)"
+                    else
+                        add_mapping "$orig_device" "$preferred_target_device_name"
+                        LogPrint "Using $preferred_target_device_name (same name and same size $current_size) for recreating $orig_device"
+                        # Continue with next original device because the current one is now mapped:
+                        continue
+                    fi
                 fi
->>>>>>> 357f9cdf
             fi
         fi
     fi
@@ -162,20 +158,6 @@
         # The current_device_path (e.g. /sys/block/sdb) is not a block device so that
         # its matching actual block device (e.g. /dev/sdb) must be determined:
         preferred_target_device_name="$( get_device_name $current_device_path )"
-<<<<<<< HEAD
-        # Continue with next one if the current one is already used as target in the mapping file:
-        is_mapping_target "$preferred_target_device_name" && continue
-        # Use the current one if it is of same size as the old one:
-        if test "$orig_size" -eq "$current_size" ; then
-            # Ensure the determined target device is really a block device and not write-protected:
-            if test -b "$preferred_target_device_name" && ! is_write_protected "$preferred_target_device_name"; then
-                add_mapping "$orig_device" "$preferred_target_device_name"
-                LogPrint "Using $preferred_target_device_name (same size) for recreating $orig_device"
-                # Break looping over all current block devices to find one
-                # and continue with next original device in the LAYOUT_FILE:
-                break
-            fi
-=======
         # Ensure the determined target device is really a block device (cf. above):
         test -b "$preferred_target_device_name" || continue
         # Continue with next current block device if the current one is not of same size as the original:
@@ -184,7 +166,11 @@
         if is_mapping_target "$preferred_target_device_name" ; then
             DebugPrint "Cannot use $preferred_target_device_name (same size) for recreating $orig_device ($preferred_target_device_name already exists as target in $MAPPING_FILE)"
             continue
->>>>>>> 357f9cdf
+        fi
+        # Ensure the determined target device is not write-protected (cf. above):
+        if is_write_protected "$preferred_target_device_name" ; then
+            DebugPrint "Cannot use $preferred_target_device_name (same size) for recreating $orig_device ($preferred_target_device_name is write-protected)"
+            continue
         fi
         # The first of all current block devices with same size as the original that is not yet used as target gets used:
         add_mapping "$orig_device" "$preferred_target_device_name"
