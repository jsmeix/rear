--- conflicted
+++ resolved
@@ -23,11 +23,7 @@
 # The only difference is that the traditional mount command output has the list of options in parenthesis.
 findmnt_command="$( type -P findmnt )"
 if test -x "$findmnt_command" ; then
-<<<<<<< HEAD
-    read_filesystems_command="$findmnt_command -alnuv -o SOURCE,TARGET,FSTYPE,OPTIONS -t $supported_filesystems | tr -s '[:blank:]' ' '"
-=======
     read_filesystems_command="$findmnt_command -nrv -o SOURCE,TARGET,FSTYPE,OPTIONS -t $supported_filesystems"
->>>>>>> 4f2338aa
     Log "Saving filesystem layout (using the findmnt command)."
 else
     Log "Saving filesystem layout (using the traditional mount command)."
@@ -233,11 +229,7 @@
         ########################################
         # Mounted btrfs subvolumes:
         if test -x "$findmnt_command" ; then
-<<<<<<< HEAD
-            read_mounted_btrfs_subvolumes_command="$findmnt_command -alnuv -o SOURCE,TARGET,OPTIONS,FSROOT -t btrfs | tr -s '[:blank:]' ' '"
-=======
             read_mounted_btrfs_subvolumes_command="$findmnt_command -nrv -o SOURCE,TARGET,OPTIONS,FSROOT -t btrfs"
->>>>>>> 4f2338aa
         else
             read_mounted_btrfs_subvolumes_command="mount -t btrfs | cut -d ' ' -f 1,3,6"
         fi
